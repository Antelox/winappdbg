--- conflicted
+++ resolved
@@ -351,28 +351,14 @@
                 for (address, size) in memory:
                     try:
                         data = self.process.read(address, size)
-<<<<<<< HEAD
                     except WindowsError as e:
                         begin = HexDump.address(address)
                         end   = HexDump.address(address + size)
                         msg   = "Error reading %s-%s: %s"
                         msg   = msg % (begin, end, str(e))
-                        print(msg)
                         if self.options.verbose:
-                            print
+                            print(msg)
                         continue
-=======
-                    except WindowsError, e:
-                        if e.winerror != win32.ERROR_INVALID_ADDRESS:
-                            begin = HexDump.address(address)
-                            end   = HexDump.address(address + size)
-                            msg   = "Error reading %s-%s: %s"
-                            msg   = msg % (begin, end, str(e))
-                            print msg
-                            if self.options.verbose:
-                                print
-                            continue
->>>>>>> b2e65987
                     self.search_block(data, address, 0)
 
             # If an allocation limit is set,
@@ -393,26 +379,15 @@
                                 break
                             buffer  = buffer[step:]
                             buffer  = buffer + self.process.read(address, step)
-<<<<<<< HEAD
+
                     except WindowsError as e:
                         begin = HexDump.address(address)
                         end   = HexDump.address(address + total_size)
                         msg   = "Error reading %s-%s: %s"
                         msg   = msg % (begin, end, str(e))
-                        print(msg)
                         if self.options.verbose:
-                            print
-=======
-                    except WindowsError, e:
-                        if e.winerror != win32.ERROR_INVALID_ADDRESS:
-                            begin = HexDump.address(address)
-                            end   = HexDump.address(address + total_size)
-                            msg   = "Error reading %s-%s: %s"
-                            msg   = msg % (begin, end, str(e))
-                            print msg
-                            if self.options.verbose:
-                                print
->>>>>>> b2e65987
+                            print(msg)
+
 
     def search_block(self, data, address, shift):
         self.search_block_with(self.options.string,  data, address, shift)
@@ -464,4 +439,4 @@
         psyco.bind(main)
     except ImportError:
         pass
-    main(sys.argv)
+    main(sys.argv)