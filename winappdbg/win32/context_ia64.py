<<<<<<< HEAD
# Copyright (c) 2009, Mario Vilas
# All rights reserved.
#
# Redistribution and use in source and binary forms, with or without
# modification, are permitted provided that the following conditions are met:
#
#     * Redistributions of source code must retain the above copyright notice,
#       this list of conditions and the following disclaimer.
#     * Redistributions in binary form must reproduce the above copyright
#       notice,this list of conditions and the following disclaimer in the
#       documentation and/or other materials provided with the distribution.
#     * Neither the name of the copyright holder nor the names of its
#       contributors may be used to endorse or promote products derived from
#       this software without specific prior written permission.
#
# THIS SOFTWARE IS PROVIDED BY THE COPYRIGHT HOLDERS AND CONTRIBUTORS "AS IS"
# AND ANY EXPRESS OR IMPLIED WARRANTIES, INCLUDING, BUT NOT LIMITED TO, THE
# IMPLIED WARRANTIES OF MERCHANTABILITY AND FITNESS FOR A PARTICULAR PURPOSE
# ARE DISCLAIMED. IN NO EVENT SHALL THE COPYRIGHT OWNER OR CONTRIBUTORS BE
# LIABLE FOR ANY DIRECT, INDIRECT, INCIDENTAL, SPECIAL, EXEMPLARY, OR
# CONSEQUENTIAL DAMAGES (INCLUDING, BUT NOT LIMITED TO, PROCUREMENT OF
# SUBSTITUTE GOODS OR SERVICES; LOSS OF USE, DATA, OR PROFITS; OR BUSINESS
# INTERRUPTION) HOWEVER CAUSED AND ON ANY THEORY OF LIABILITY, WHETHER IN
# CONTRACT, STRICT LIABILITY, OR TORT (INCLUDING NEGLIGENCE OR OTHERWISE)
# ARISING IN ANY WAY OUT OF THE USE OF THIS SOFTWARE, EVEN IF ADVISED OF THE
# POSSIBILITY OF SUCH DAMAGE.

"""
Debugging API wrappers in ctypes.

@see: U{http://apps.sourceforge.net/trac/winappdbg/wiki/Win32APIWrappers}
"""

__revision__ = "$Id$"

from defines import *

# The following values specify the type of access in the first parameter
# of the exception record whan the exception code specifies an access
# violation.
EXCEPTION_READ_FAULT        = 0     # exception caused by a read
EXCEPTION_WRITE_FAULT       = 1     # exception caused by a write
EXCEPTION_EXECUTE_FAULT     = 2     # exception caused by an instruction fetch

CONTEXT_IA64                    = 0x00080000

CONTEXT_CONTROL                 = (CONTEXT_IA64 | 0x00000001L)
CONTEXT_LOWER_FLOATING_POINT    = (CONTEXT_IA64 | 0x00000002L)
CONTEXT_HIGHER_FLOATING_POINT   = (CONTEXT_IA64 | 0x00000004L)
CONTEXT_INTEGER                 = (CONTEXT_IA64 | 0x00000008L)
CONTEXT_DEBUG                   = (CONTEXT_IA64 | 0x00000010L)
CONTEXT_IA32_CONTROL            = (CONTEXT_IA64 | 0x00000020L)  # Includes StIPSR


CONTEXT_FLOATING_POINT          = (CONTEXT_LOWER_FLOATING_POINT | CONTEXT_HIGHER_FLOATING_POINT)
CONTEXT_FULL                    = (CONTEXT_CONTROL | CONTEXT_FLOATING_POINT | CONTEXT_INTEGER | CONTEXT_IA32_CONTROL)
CONTEXT_ALL                     = (CONTEXT_CONTROL | CONTEXT_FLOATING_POINT | CONTEXT_INTEGER | CONTEXT_DEBUG | CONTEXT_IA32_CONTROL)

CONTEXT_EXCEPTION_ACTIVE        = 0x8000000
CONTEXT_SERVICE_ACTIVE          = 0x10000000
CONTEXT_EXCEPTION_REQUEST       = 0x40000000
CONTEXT_EXCEPTION_REPORTING     = 0x80000000

# //
# // Context Frame
# //
# //  This frame has a several purposes: 1) it is used as an argument to
# //  NtContinue, 2) it is used to construct a call frame for APC delivery,
# //  3) it is used to construct a call frame for exception dispatching
# //  in user mode, 4) it is used in the user level thread creation
# //  routines, and 5) it is used to to pass thread state to debuggers.
# //
# //  N.B. Because this record is used as a call frame, it must be EXACTLY
# //  a multiple of 16 bytes in length and aligned on a 16-byte boundary.
# //
#
# typedef struct _CONTEXT {
#
#     //
#     // The flags values within this flag control the contents of
#     // a CONTEXT record.
#     //
#     // If the context record is used as an input parameter, then
#     // for each portion of the context record controlled by a flag
#     // whose value is set, it is assumed that that portion of the
#     // context record contains valid context. If the context record
#     // is being used to modify a thread's context, then only that
#     // portion of the threads context will be modified.
#     //
#     // If the context record is used as an IN OUT parameter to capture
#     // the context of a thread, then only those portions of the thread's
#     // context corresponding to set flags will be returned.
#     //
#     // The context record is never used as an OUT only parameter.
#     //
#
#     DWORD ContextFlags;
#     DWORD Fill1[3];         // for alignment of following on 16-byte boundary
#
#     //
#     // This section is specified/returned if the ContextFlags word contains
#     // the flag CONTEXT_DEBUG.
#     //
#     // N.B. CONTEXT_DEBUG is *not* part of CONTEXT_FULL.
#     //
#
#     ULONGLONG DbI0;
#     ULONGLONG DbI1;
#     ULONGLONG DbI2;
#     ULONGLONG DbI3;
#     ULONGLONG DbI4;
#     ULONGLONG DbI5;
#     ULONGLONG DbI6;
#     ULONGLONG DbI7;
#
#     ULONGLONG DbD0;
#     ULONGLONG DbD1;
#     ULONGLONG DbD2;
#     ULONGLONG DbD3;
#     ULONGLONG DbD4;
#     ULONGLONG DbD5;
#     ULONGLONG DbD6;
#     ULONGLONG DbD7;
#
#     //
#     // This section is specified/returned if the ContextFlags word contains
#     // the flag CONTEXT_LOWER_FLOATING_POINT.
#     //
#
#     FLOAT128 FltS0;
#     FLOAT128 FltS1;
#     FLOAT128 FltS2;
#     FLOAT128 FltS3;
#     FLOAT128 FltT0;
#     FLOAT128 FltT1;
#     FLOAT128 FltT2;
#     FLOAT128 FltT3;
#     FLOAT128 FltT4;
#     FLOAT128 FltT5;
#     FLOAT128 FltT6;
#     FLOAT128 FltT7;
#     FLOAT128 FltT8;
#     FLOAT128 FltT9;
#
#     //
#     // This section is specified/returned if the ContextFlags word contains
#     // the flag CONTEXT_HIGHER_FLOATING_POINT.
#     //
#
#     FLOAT128 FltS4;
#     FLOAT128 FltS5;
#     FLOAT128 FltS6;
#     FLOAT128 FltS7;
#     FLOAT128 FltS8;
#     FLOAT128 FltS9;
#     FLOAT128 FltS10;
#     FLOAT128 FltS11;
#     FLOAT128 FltS12;
#     FLOAT128 FltS13;
#     FLOAT128 FltS14;
#     FLOAT128 FltS15;
#     FLOAT128 FltS16;
#     FLOAT128 FltS17;
#     FLOAT128 FltS18;
#     FLOAT128 FltS19;
#
#     FLOAT128 FltF32;
#     FLOAT128 FltF33;
#     FLOAT128 FltF34;
#     FLOAT128 FltF35;
#     FLOAT128 FltF36;
#     FLOAT128 FltF37;
#     FLOAT128 FltF38;
#     FLOAT128 FltF39;
#
#     FLOAT128 FltF40;
#     FLOAT128 FltF41;
#     FLOAT128 FltF42;
#     FLOAT128 FltF43;
#     FLOAT128 FltF44;
#     FLOAT128 FltF45;
#     FLOAT128 FltF46;
#     FLOAT128 FltF47;
#     FLOAT128 FltF48;
#     FLOAT128 FltF49;
#
#     FLOAT128 FltF50;
#     FLOAT128 FltF51;
#     FLOAT128 FltF52;
#     FLOAT128 FltF53;
#     FLOAT128 FltF54;
#     FLOAT128 FltF55;
#     FLOAT128 FltF56;
#     FLOAT128 FltF57;
#     FLOAT128 FltF58;
#     FLOAT128 FltF59;
#
#     FLOAT128 FltF60;
#     FLOAT128 FltF61;
#     FLOAT128 FltF62;
#     FLOAT128 FltF63;
#     FLOAT128 FltF64;
#     FLOAT128 FltF65;
#     FLOAT128 FltF66;
#     FLOAT128 FltF67;
#     FLOAT128 FltF68;
#     FLOAT128 FltF69;
#
#     FLOAT128 FltF70;
#     FLOAT128 FltF71;
#     FLOAT128 FltF72;
#     FLOAT128 FltF73;
#     FLOAT128 FltF74;
#     FLOAT128 FltF75;
#     FLOAT128 FltF76;
#     FLOAT128 FltF77;
#     FLOAT128 FltF78;
#     FLOAT128 FltF79;
#
#     FLOAT128 FltF80;
#     FLOAT128 FltF81;
#     FLOAT128 FltF82;
#     FLOAT128 FltF83;
#     FLOAT128 FltF84;
#     FLOAT128 FltF85;
#     FLOAT128 FltF86;
#     FLOAT128 FltF87;
#     FLOAT128 FltF88;
#     FLOAT128 FltF89;
#
#     FLOAT128 FltF90;
#     FLOAT128 FltF91;
#     FLOAT128 FltF92;
#     FLOAT128 FltF93;
#     FLOAT128 FltF94;
#     FLOAT128 FltF95;
#     FLOAT128 FltF96;
#     FLOAT128 FltF97;
#     FLOAT128 FltF98;
#     FLOAT128 FltF99;
#
#     FLOAT128 FltF100;
#     FLOAT128 FltF101;
#     FLOAT128 FltF102;
#     FLOAT128 FltF103;
#     FLOAT128 FltF104;
#     FLOAT128 FltF105;
#     FLOAT128 FltF106;
#     FLOAT128 FltF107;
#     FLOAT128 FltF108;
#     FLOAT128 FltF109;
#
#     FLOAT128 FltF110;
#     FLOAT128 FltF111;
#     FLOAT128 FltF112;
#     FLOAT128 FltF113;
#     FLOAT128 FltF114;
#     FLOAT128 FltF115;
#     FLOAT128 FltF116;
#     FLOAT128 FltF117;
#     FLOAT128 FltF118;
#     FLOAT128 FltF119;
#
#     FLOAT128 FltF120;
#     FLOAT128 FltF121;
#     FLOAT128 FltF122;
#     FLOAT128 FltF123;
#     FLOAT128 FltF124;
#     FLOAT128 FltF125;
#     FLOAT128 FltF126;
#     FLOAT128 FltF127;
#
#     //
#     // This section is specified/returned if the ContextFlags word contains
#     // the flag CONTEXT_LOWER_FLOATING_POINT | CONTEXT_HIGHER_FLOATING_POINT | CONTEXT_CONTROL.
#     //
#
#     ULONGLONG StFPSR;       //  FP status
#
#     //
#     // This section is specified/returned if the ContextFlags word contains
#     // the flag CONTEXT_INTEGER.
#     //
#     // N.B. The registers gp, sp, rp are part of the control context
#     //
#
#     ULONGLONG IntGp;        //  r1, volatile
#     ULONGLONG IntT0;        //  r2-r3, volatile
#     ULONGLONG IntT1;        //
#     ULONGLONG IntS0;        //  r4-r7, preserved
#     ULONGLONG IntS1;
#     ULONGLONG IntS2;
#     ULONGLONG IntS3;
#     ULONGLONG IntV0;        //  r8, volatile
#     ULONGLONG IntT2;        //  r9-r11, volatile
#     ULONGLONG IntT3;
#     ULONGLONG IntT4;
#     ULONGLONG IntSp;        //  stack pointer (r12), special
#     ULONGLONG IntTeb;       //  teb (r13), special
#     ULONGLONG IntT5;        //  r14-r31, volatile
#     ULONGLONG IntT6;
#     ULONGLONG IntT7;
#     ULONGLONG IntT8;
#     ULONGLONG IntT9;
#     ULONGLONG IntT10;
#     ULONGLONG IntT11;
#     ULONGLONG IntT12;
#     ULONGLONG IntT13;
#     ULONGLONG IntT14;
#     ULONGLONG IntT15;
#     ULONGLONG IntT16;
#     ULONGLONG IntT17;
#     ULONGLONG IntT18;
#     ULONGLONG IntT19;
#     ULONGLONG IntT20;
#     ULONGLONG IntT21;
#     ULONGLONG IntT22;
#
#     ULONGLONG IntNats;      //  Nat bits for r1-r31
#                             //  r1-r31 in bits 1 thru 31.
#     ULONGLONG Preds;        //  predicates, preserved
#
#     ULONGLONG BrRp;         //  return pointer, b0, preserved
#     ULONGLONG BrS0;         //  b1-b5, preserved
#     ULONGLONG BrS1;
#     ULONGLONG BrS2;
#     ULONGLONG BrS3;
#     ULONGLONG BrS4;
#     ULONGLONG BrT0;         //  b6-b7, volatile
#     ULONGLONG BrT1;
#
#     //
#     // This section is specified/returned if the ContextFlags word contains
#     // the flag CONTEXT_CONTROL.
#     //
#
#     // Other application registers
#     ULONGLONG ApUNAT;       //  User Nat collection register, preserved
#     ULONGLONG ApLC;         //  Loop counter register, preserved
#     ULONGLONG ApEC;         //  Epilog counter register, preserved
#     ULONGLONG ApCCV;        //  CMPXCHG value register, volatile
#     ULONGLONG ApDCR;        //  Default control register (TBD)
#
#     // Register stack info
#     ULONGLONG RsPFS;        //  Previous function state, preserved
#     ULONGLONG RsBSP;        //  Backing store pointer, preserved
#     ULONGLONG RsBSPSTORE;
#     ULONGLONG RsRSC;        //  RSE configuration, volatile
#     ULONGLONG RsRNAT;       //  RSE Nat collection register, preserved
#
#     // Trap Status Information
#     ULONGLONG StIPSR;       //  Interruption Processor Status
#     ULONGLONG StIIP;        //  Interruption IP
#     ULONGLONG StIFS;        //  Interruption Function State
#
#     // iA32 related control registers
#     ULONGLONG StFCR;        //  copy of Ar21
#     ULONGLONG Eflag;        //  Eflag copy of Ar24
#     ULONGLONG SegCSD;       //  iA32 CSDescriptor (Ar25)
#     ULONGLONG SegSSD;       //  iA32 SSDescriptor (Ar26)
#     ULONGLONG Cflag;        //  Cr0+Cr4 copy of Ar27
#     ULONGLONG StFSR;        //  x86 FP status (copy of AR28)
#     ULONGLONG StFIR;        //  x86 FP status (copy of AR29)
#     ULONGLONG StFDR;        //  x86 FP status (copy of AR30)
#
#       ULONGLONG UNUSEDPACK;   //  added to pack StFDR to 16-bytes
#
# } CONTEXT, *PCONTEXT;

class CONTEXT(Structure):
    _pack_ = 16
    _fields_ = [
        ('ContextFlags',            DWORD),
        ('Fill1',                   DWORD * 3),     # alignment

        # CONTEXT_DEBUG
        ('DbI0',                    ULONGLONG),
        ('DbI1',                    ULONGLONG),
        ('DbI2',                    ULONGLONG),
        ('DbI3',                    ULONGLONG),
        ('DbI4',                    ULONGLONG),
        ('DbI5',                    ULONGLONG),
        ('DbI6',                    ULONGLONG),
        ('DbI7',                    ULONGLONG),
        ('DbD0',                    ULONGLONG),
        ('DbD1',                    ULONGLONG),
        ('DbD2',                    ULONGLONG),
        ('DbD3',                    ULONGLONG),
        ('DbD4',                    ULONGLONG),
        ('DbD5',                    ULONGLONG),
        ('DbD6',                    ULONGLONG),
        ('DbD7',                    ULONGLONG),

        # CONTEXT_LOWER_FLOATING_POINT
        ('FltS0',                   FLOAT128),
        ('FltS1',                   FLOAT128),
        ('FltS2',                   FLOAT128),
        ('FltS3',                   FLOAT128),
        ('FltT0',                   FLOAT128),
        ('FltT1',                   FLOAT128),
        ('FltT2',                   FLOAT128),
        ('FltT3',                   FLOAT128),
        ('FltT4',                   FLOAT128),
        ('FltT5',                   FLOAT128),
        ('FltT6',                   FLOAT128),
        ('FltT7',                   FLOAT128),
        ('FltT8',                   FLOAT128),
        ('FltT9',                   FLOAT128),

        # CONTEXT_HIGHER_FLOATING_POINT
        ('FltS4',                   FLOAT128),
        ('FltS5',                   FLOAT128),
        ('FltS6',                   FLOAT128),
        ('FltS7',                   FLOAT128),
        ('FltS8',                   FLOAT128),
        ('FltS9',                   FLOAT128),
        ('FltS10',                  FLOAT128),
        ('FltS11',                  FLOAT128),
        ('FltS12',                  FLOAT128),
        ('FltS13',                  FLOAT128),
        ('FltS14',                  FLOAT128),
        ('FltS15',                  FLOAT128),
        ('FltS16',                  FLOAT128),
        ('FltS17',                  FLOAT128),
        ('FltS18',                  FLOAT128),
        ('FltS19',                  FLOAT128),
        ('FltF32',                  FLOAT128),
        ('FltF33',                  FLOAT128),
        ('FltF34',                  FLOAT128),
        ('FltF35',                  FLOAT128),
        ('FltF36',                  FLOAT128),
        ('FltF37',                  FLOAT128),
        ('FltF38',                  FLOAT128),
        ('FltF39',                  FLOAT128),
        ('FltF40',                  FLOAT128),
        ('FltF41',                  FLOAT128),
        ('FltF42',                  FLOAT128),
        ('FltF43',                  FLOAT128),
        ('FltF44',                  FLOAT128),
        ('FltF45',                  FLOAT128),
        ('FltF46',                  FLOAT128),
        ('FltF47',                  FLOAT128),
        ('FltF48',                  FLOAT128),
        ('FltF49',                  FLOAT128),
        ('FltF50',                  FLOAT128),
        ('FltF51',                  FLOAT128),
        ('FltF52',                  FLOAT128),
        ('FltF53',                  FLOAT128),
        ('FltF54',                  FLOAT128),
        ('FltF55',                  FLOAT128),
        ('FltF56',                  FLOAT128),
        ('FltF57',                  FLOAT128),
        ('FltF58',                  FLOAT128),
        ('FltF59',                  FLOAT128),
        ('FltF60',                  FLOAT128),
        ('FltF61',                  FLOAT128),
        ('FltF62',                  FLOAT128),
        ('FltF63',                  FLOAT128),
        ('FltF64',                  FLOAT128),
        ('FltF65',                  FLOAT128),
        ('FltF66',                  FLOAT128),
        ('FltF67',                  FLOAT128),
        ('FltF68',                  FLOAT128),
        ('FltF69',                  FLOAT128),
        ('FltF70',                  FLOAT128),
        ('FltF71',                  FLOAT128),
        ('FltF72',                  FLOAT128),
        ('FltF73',                  FLOAT128),
        ('FltF74',                  FLOAT128),
        ('FltF75',                  FLOAT128),
        ('FltF76',                  FLOAT128),
        ('FltF77',                  FLOAT128),
        ('FltF78',                  FLOAT128),
        ('FltF79',                  FLOAT128),
        ('FltF80',                  FLOAT128),
        ('FltF81',                  FLOAT128),
        ('FltF82',                  FLOAT128),
        ('FltF83',                  FLOAT128),
        ('FltF84',                  FLOAT128),
        ('FltF85',                  FLOAT128),
        ('FltF86',                  FLOAT128),
        ('FltF87',                  FLOAT128),
        ('FltF88',                  FLOAT128),
        ('FltF89',                  FLOAT128),
        ('FltF90',                  FLOAT128),
        ('FltF91',                  FLOAT128),
        ('FltF92',                  FLOAT128),
        ('FltF93',                  FLOAT128),
        ('FltF94',                  FLOAT128),
        ('FltF95',                  FLOAT128),
        ('FltF96',                  FLOAT128),
        ('FltF97',                  FLOAT128),
        ('FltF98',                  FLOAT128),
        ('FltF99',                  FLOAT128),
        ('FltF100',                 FLOAT128),
        ('FltF101',                 FLOAT128),
        ('FltF102',                 FLOAT128),
        ('FltF103',                 FLOAT128),
        ('FltF104',                 FLOAT128),
        ('FltF105',                 FLOAT128),
        ('FltF106',                 FLOAT128),
        ('FltF107',                 FLOAT128),
        ('FltF108',                 FLOAT128),
        ('FltF109',                 FLOAT128),
        ('FltF110',                 FLOAT128),
        ('FltF111',                 FLOAT128),
        ('FltF112',                 FLOAT128),
        ('FltF113',                 FLOAT128),
        ('FltF114',                 FLOAT128),
        ('FltF115',                 FLOAT128),
        ('FltF116',                 FLOAT128),
        ('FltF117',                 FLOAT128),
        ('FltF118',                 FLOAT128),
        ('FltF119',                 FLOAT128),
        ('FltF120',                 FLOAT128),
        ('FltF121',                 FLOAT128),
        ('FltF122',                 FLOAT128),
        ('FltF123',                 FLOAT128),
        ('FltF124',                 FLOAT128),
        ('FltF125',                 FLOAT128),
        ('FltF126',                 FLOAT128),
        ('FltF127',                 FLOAT128),

        # CONTEXT_LOWER_FLOATING_POINT | CONTEXT_HIGHER_FLOATING_POINT | CONTEXT_CONTROL
        ('StFPSR',                  ULONGLONG),

        # CONTEXT_INTEGER (except gp, sp, rp)
        ('IntGp',                   ULONGLONG), # r1, volatile
        ('IntT0',                   ULONGLONG), # r2-r3, volatile
        ('IntT1',                   ULONGLONG),
        ('IntS0',                   ULONGLONG), # r4-r7, preserved
        ('IntS1',                   ULONGLONG),
        ('IntS2',                   ULONGLONG),
        ('IntS3',                   ULONGLONG),
        ('IntV0',                   ULONGLONG), # r8, volatile
        ('IntT2',                   ULONGLONG), # r9-r11, volatile
        ('IntT3',                   ULONGLONG),
        ('IntT4',                   ULONGLONG),
        ('IntSp',                   ULONGLONG), # stack pointer (r12), special
        ('IntTeb',                  ULONGLONG), # teb (r13), special
        ('IntT5',                   ULONGLONG), # r14-r31, volatile
        ('IntT6',                   ULONGLONG),
        ('IntT7',                   ULONGLONG),
        ('IntT8',                   ULONGLONG),
        ('IntT9',                   ULONGLONG),
        ('IntT10',                  ULONGLONG),
        ('IntT11',                  ULONGLONG),
        ('IntT12',                  ULONGLONG),
        ('IntT13',                  ULONGLONG),
        ('IntT14',                  ULONGLONG),
        ('IntT15',                  ULONGLONG),
        ('IntT16',                  ULONGLONG),
        ('IntT17',                  ULONGLONG),
        ('IntT18',                  ULONGLONG),
        ('IntT19',                  ULONGLONG),
        ('IntT20',                  ULONGLONG),
        ('IntT21',                  ULONGLONG),
        ('IntT22',                  ULONGLONG),
        ('IntNats',                 ULONGLONG), # Nat bits for r1-r31
                                                # r1-r31 in bits 1 thru 31.
        ('Preds',                   ULONGLONG), # predicates, preserved

        ('BrRp',                    ULONGLONG), # return pointer, b0, preserved
        ('BrS0',                    ULONGLONG), # b1-b5, preserved
        ('BrS1',                    ULONGLONG),
        ('BrS2',                    ULONGLONG),
        ('BrS3',                    ULONGLONG),
        ('BrS4',                    ULONGLONG),
        ('BrT0',                    ULONGLONG), # b6-b7, volatile
        ('BrT1',                    ULONGLONG),

        # CONTEXT_CONTROL

        # Other application registers
        ('ApUNAT',                  ULONGLONG), # User Nat collection register, preserved
        ('ApLC',                    ULONGLONG), # Loop counter register, preserved
        ('ApEC',                    ULONGLONG), # Epilog counter register, preserved
        ('ApCCV',                   ULONGLONG), # CMPXCHG value register, volatile
        ('ApDCR',                   ULONGLONG), # Default control register (TBD)

        # Register stack info
        ('RsPFS',                   ULONGLONG), # Previous function state, preserved
        ('RsBSP',                   ULONGLONG), # Backing store pointer, preserved
        ('RsBSPSTORE',              ULONGLONG),
        ('RsRSC',                   ULONGLONG), # RSE configuration, volatile
        ('RsRNAT',                  ULONGLONG), # RSE Nat collection register, preserved

        # Trap Status Information
        ('StIPSR',                  ULONGLONG), # Interruption Processor Status
        ('StIIP',                   ULONGLONG), # Interruption IP
        ('StIFS',                   ULONGLONG), # Interruption Function State

        # iA32 related control registers
        ('StFCR',                   ULONGLONG), # copy of Ar21
        ('Eflag',                   ULONGLONG), # Eflag copy of Ar24
        ('SegCSD',                  ULONGLONG), # iA32 CSDescriptor (Ar25)
        ('SegSSD',                  ULONGLONG), # iA32 SSDescriptor (Ar26)
        ('Cflag',                   ULONGLONG), # Cr0+Cr4 copy of Ar27
        ('StFSR',                   ULONGLONG), # x86 FP status (copy of AR28)
        ('StFIR',                   ULONGLONG), # x86 FP status (copy of AR29)
        ('StFDR',                   ULONGLONG), # x86 FP status (copy of AR30)
        ('UNUSEDPACK',              ULONGLONG), # added to pack StFDR to 16-bytes
    ]
=======
# Copyright (c) 2009, Mario Vilas
# All rights reserved.
#
# Redistribution and use in source and binary forms, with or without
# modification, are permitted provided that the following conditions are met:
#
#     * Redistributions of source code must retain the above copyright notice,
#       this list of conditions and the following disclaimer.
#     * Redistributions in binary form must reproduce the above copyright
#       notice,this list of conditions and the following disclaimer in the
#       documentation and/or other materials provided with the distribution.
#     * Neither the name of the copyright holder nor the names of its
#       contributors may be used to endorse or promote products derived from
#       this software without specific prior written permission.
#
# THIS SOFTWARE IS PROVIDED BY THE COPYRIGHT HOLDERS AND CONTRIBUTORS "AS IS"
# AND ANY EXPRESS OR IMPLIED WARRANTIES, INCLUDING, BUT NOT LIMITED TO, THE
# IMPLIED WARRANTIES OF MERCHANTABILITY AND FITNESS FOR A PARTICULAR PURPOSE
# ARE DISCLAIMED. IN NO EVENT SHALL THE COPYRIGHT OWNER OR CONTRIBUTORS BE
# LIABLE FOR ANY DIRECT, INDIRECT, INCIDENTAL, SPECIAL, EXEMPLARY, OR
# CONSEQUENTIAL DAMAGES (INCLUDING, BUT NOT LIMITED TO, PROCUREMENT OF
# SUBSTITUTE GOODS OR SERVICES; LOSS OF USE, DATA, OR PROFITS; OR BUSINESS
# INTERRUPTION) HOWEVER CAUSED AND ON ANY THEORY OF LIABILITY, WHETHER IN
# CONTRACT, STRICT LIABILITY, OR TORT (INCLUDING NEGLIGENCE OR OTHERWISE)
# ARISING IN ANY WAY OUT OF THE USE OF THIS SOFTWARE, EVEN IF ADVISED OF THE
# POSSIBILITY OF SUCH DAMAGE.

"""
Debugging API wrappers in ctypes.

@see: U{http://apps.sourceforge.net/trac/winappdbg/wiki/Win32APIWrappers}
"""

__revision__ = "$Id$"

from defines import *

###############################################################################
##                                                                           ##
##      This is an experimental file for support of Itanum processors.       ##
##      Since I have no way of testing this -Itanums don't come cheap-       ##
##      it's very likely to break.                                           ##
##                                                                           ##
##      The file kernel32.py has to be edited for this one to be loaded.     ##
##                                                                           ##
##      Try at your own risk. (And tell me how it went!)                     ##
##                                                                           ##
###############################################################################

# The following values specify the type of access in the first parameter
# of the exception record whan the exception code specifies an access
# violation.
EXCEPTION_READ_FAULT        = 0     # exception caused by a read
EXCEPTION_WRITE_FAULT       = 1     # exception caused by a write
EXCEPTION_EXECUTE_FAULT     = 2     # exception caused by an instruction fetch

CONTEXT_IA64                    = 0x00080000

CONTEXT_CONTROL                 = (CONTEXT_IA64 | 0x00000001L)
CONTEXT_LOWER_FLOATING_POINT    = (CONTEXT_IA64 | 0x00000002L)
CONTEXT_HIGHER_FLOATING_POINT   = (CONTEXT_IA64 | 0x00000004L)
CONTEXT_INTEGER                 = (CONTEXT_IA64 | 0x00000008L)
CONTEXT_DEBUG                   = (CONTEXT_IA64 | 0x00000010L)
CONTEXT_IA32_CONTROL            = (CONTEXT_IA64 | 0x00000020L)  # Includes StIPSR


CONTEXT_FLOATING_POINT          = (CONTEXT_LOWER_FLOATING_POINT | CONTEXT_HIGHER_FLOATING_POINT)
CONTEXT_FULL                    = (CONTEXT_CONTROL | CONTEXT_FLOATING_POINT | CONTEXT_INTEGER | CONTEXT_IA32_CONTROL)
CONTEXT_ALL                     = (CONTEXT_CONTROL | CONTEXT_FLOATING_POINT | CONTEXT_INTEGER | CONTEXT_DEBUG | CONTEXT_IA32_CONTROL)

CONTEXT_EXCEPTION_ACTIVE        = 0x8000000
CONTEXT_SERVICE_ACTIVE          = 0x10000000
CONTEXT_EXCEPTION_REQUEST       = 0x40000000
CONTEXT_EXCEPTION_REPORTING     = 0x80000000

# //
# // Context Frame
# //
# //  This frame has a several purposes: 1) it is used as an argument to
# //  NtContinue, 2) it is used to construct a call frame for APC delivery,
# //  3) it is used to construct a call frame for exception dispatching
# //  in user mode, 4) it is used in the user level thread creation
# //  routines, and 5) it is used to to pass thread state to debuggers.
# //
# //  N.B. Because this record is used as a call frame, it must be EXACTLY
# //  a multiple of 16 bytes in length and aligned on a 16-byte boundary.
# //
#
# typedef struct _CONTEXT {
#
#     //
#     // The flags values within this flag control the contents of
#     // a CONTEXT record.
#     //
#     // If the context record is used as an input parameter, then
#     // for each portion of the context record controlled by a flag
#     // whose value is set, it is assumed that that portion of the
#     // context record contains valid context. If the context record
#     // is being used to modify a thread's context, then only that
#     // portion of the threads context will be modified.
#     //
#     // If the context record is used as an IN OUT parameter to capture
#     // the context of a thread, then only those portions of the thread's
#     // context corresponding to set flags will be returned.
#     //
#     // The context record is never used as an OUT only parameter.
#     //
#
#     DWORD ContextFlags;
#     DWORD Fill1[3];         // for alignment of following on 16-byte boundary
#
#     //
#     // This section is specified/returned if the ContextFlags word contains
#     // the flag CONTEXT_DEBUG.
#     //
#     // N.B. CONTEXT_DEBUG is *not* part of CONTEXT_FULL.
#     //
#
#     ULONGLONG DbI0;
#     ULONGLONG DbI1;
#     ULONGLONG DbI2;
#     ULONGLONG DbI3;
#     ULONGLONG DbI4;
#     ULONGLONG DbI5;
#     ULONGLONG DbI6;
#     ULONGLONG DbI7;
#
#     ULONGLONG DbD0;
#     ULONGLONG DbD1;
#     ULONGLONG DbD2;
#     ULONGLONG DbD3;
#     ULONGLONG DbD4;
#     ULONGLONG DbD5;
#     ULONGLONG DbD6;
#     ULONGLONG DbD7;
#
#     //
#     // This section is specified/returned if the ContextFlags word contains
#     // the flag CONTEXT_LOWER_FLOATING_POINT.
#     //
#
#     FLOAT128 FltS0;
#     FLOAT128 FltS1;
#     FLOAT128 FltS2;
#     FLOAT128 FltS3;
#     FLOAT128 FltT0;
#     FLOAT128 FltT1;
#     FLOAT128 FltT2;
#     FLOAT128 FltT3;
#     FLOAT128 FltT4;
#     FLOAT128 FltT5;
#     FLOAT128 FltT6;
#     FLOAT128 FltT7;
#     FLOAT128 FltT8;
#     FLOAT128 FltT9;
#
#     //
#     // This section is specified/returned if the ContextFlags word contains
#     // the flag CONTEXT_HIGHER_FLOATING_POINT.
#     //
#
#     FLOAT128 FltS4;
#     FLOAT128 FltS5;
#     FLOAT128 FltS6;
#     FLOAT128 FltS7;
#     FLOAT128 FltS8;
#     FLOAT128 FltS9;
#     FLOAT128 FltS10;
#     FLOAT128 FltS11;
#     FLOAT128 FltS12;
#     FLOAT128 FltS13;
#     FLOAT128 FltS14;
#     FLOAT128 FltS15;
#     FLOAT128 FltS16;
#     FLOAT128 FltS17;
#     FLOAT128 FltS18;
#     FLOAT128 FltS19;
#
#     FLOAT128 FltF32;
#     FLOAT128 FltF33;
#     FLOAT128 FltF34;
#     FLOAT128 FltF35;
#     FLOAT128 FltF36;
#     FLOAT128 FltF37;
#     FLOAT128 FltF38;
#     FLOAT128 FltF39;
#
#     FLOAT128 FltF40;
#     FLOAT128 FltF41;
#     FLOAT128 FltF42;
#     FLOAT128 FltF43;
#     FLOAT128 FltF44;
#     FLOAT128 FltF45;
#     FLOAT128 FltF46;
#     FLOAT128 FltF47;
#     FLOAT128 FltF48;
#     FLOAT128 FltF49;
#
#     FLOAT128 FltF50;
#     FLOAT128 FltF51;
#     FLOAT128 FltF52;
#     FLOAT128 FltF53;
#     FLOAT128 FltF54;
#     FLOAT128 FltF55;
#     FLOAT128 FltF56;
#     FLOAT128 FltF57;
#     FLOAT128 FltF58;
#     FLOAT128 FltF59;
#
#     FLOAT128 FltF60;
#     FLOAT128 FltF61;
#     FLOAT128 FltF62;
#     FLOAT128 FltF63;
#     FLOAT128 FltF64;
#     FLOAT128 FltF65;
#     FLOAT128 FltF66;
#     FLOAT128 FltF67;
#     FLOAT128 FltF68;
#     FLOAT128 FltF69;
#
#     FLOAT128 FltF70;
#     FLOAT128 FltF71;
#     FLOAT128 FltF72;
#     FLOAT128 FltF73;
#     FLOAT128 FltF74;
#     FLOAT128 FltF75;
#     FLOAT128 FltF76;
#     FLOAT128 FltF77;
#     FLOAT128 FltF78;
#     FLOAT128 FltF79;
#
#     FLOAT128 FltF80;
#     FLOAT128 FltF81;
#     FLOAT128 FltF82;
#     FLOAT128 FltF83;
#     FLOAT128 FltF84;
#     FLOAT128 FltF85;
#     FLOAT128 FltF86;
#     FLOAT128 FltF87;
#     FLOAT128 FltF88;
#     FLOAT128 FltF89;
#
#     FLOAT128 FltF90;
#     FLOAT128 FltF91;
#     FLOAT128 FltF92;
#     FLOAT128 FltF93;
#     FLOAT128 FltF94;
#     FLOAT128 FltF95;
#     FLOAT128 FltF96;
#     FLOAT128 FltF97;
#     FLOAT128 FltF98;
#     FLOAT128 FltF99;
#
#     FLOAT128 FltF100;
#     FLOAT128 FltF101;
#     FLOAT128 FltF102;
#     FLOAT128 FltF103;
#     FLOAT128 FltF104;
#     FLOAT128 FltF105;
#     FLOAT128 FltF106;
#     FLOAT128 FltF107;
#     FLOAT128 FltF108;
#     FLOAT128 FltF109;
#
#     FLOAT128 FltF110;
#     FLOAT128 FltF111;
#     FLOAT128 FltF112;
#     FLOAT128 FltF113;
#     FLOAT128 FltF114;
#     FLOAT128 FltF115;
#     FLOAT128 FltF116;
#     FLOAT128 FltF117;
#     FLOAT128 FltF118;
#     FLOAT128 FltF119;
#
#     FLOAT128 FltF120;
#     FLOAT128 FltF121;
#     FLOAT128 FltF122;
#     FLOAT128 FltF123;
#     FLOAT128 FltF124;
#     FLOAT128 FltF125;
#     FLOAT128 FltF126;
#     FLOAT128 FltF127;
#
#     //
#     // This section is specified/returned if the ContextFlags word contains
#     // the flag CONTEXT_LOWER_FLOATING_POINT | CONTEXT_HIGHER_FLOATING_POINT | CONTEXT_CONTROL.
#     //
#
#     ULONGLONG StFPSR;       //  FP status
#
#     //
#     // This section is specified/returned if the ContextFlags word contains
#     // the flag CONTEXT_INTEGER.
#     //
#     // N.B. The registers gp, sp, rp are part of the control context
#     //
#
#     ULONGLONG IntGp;        //  r1, volatile
#     ULONGLONG IntT0;        //  r2-r3, volatile
#     ULONGLONG IntT1;        //
#     ULONGLONG IntS0;        //  r4-r7, preserved
#     ULONGLONG IntS1;
#     ULONGLONG IntS2;
#     ULONGLONG IntS3;
#     ULONGLONG IntV0;        //  r8, volatile
#     ULONGLONG IntT2;        //  r9-r11, volatile
#     ULONGLONG IntT3;
#     ULONGLONG IntT4;
#     ULONGLONG IntSp;        //  stack pointer (r12), special
#     ULONGLONG IntTeb;       //  teb (r13), special
#     ULONGLONG IntT5;        //  r14-r31, volatile
#     ULONGLONG IntT6;
#     ULONGLONG IntT7;
#     ULONGLONG IntT8;
#     ULONGLONG IntT9;
#     ULONGLONG IntT10;
#     ULONGLONG IntT11;
#     ULONGLONG IntT12;
#     ULONGLONG IntT13;
#     ULONGLONG IntT14;
#     ULONGLONG IntT15;
#     ULONGLONG IntT16;
#     ULONGLONG IntT17;
#     ULONGLONG IntT18;
#     ULONGLONG IntT19;
#     ULONGLONG IntT20;
#     ULONGLONG IntT21;
#     ULONGLONG IntT22;
#
#     ULONGLONG IntNats;      //  Nat bits for r1-r31
#                             //  r1-r31 in bits 1 thru 31.
#     ULONGLONG Preds;        //  predicates, preserved
#
#     ULONGLONG BrRp;         //  return pointer, b0, preserved
#     ULONGLONG BrS0;         //  b1-b5, preserved
#     ULONGLONG BrS1;
#     ULONGLONG BrS2;
#     ULONGLONG BrS3;
#     ULONGLONG BrS4;
#     ULONGLONG BrT0;         //  b6-b7, volatile
#     ULONGLONG BrT1;
#
#     //
#     // This section is specified/returned if the ContextFlags word contains
#     // the flag CONTEXT_CONTROL.
#     //
#
#     // Other application registers
#     ULONGLONG ApUNAT;       //  User Nat collection register, preserved
#     ULONGLONG ApLC;         //  Loop counter register, preserved
#     ULONGLONG ApEC;         //  Epilog counter register, preserved
#     ULONGLONG ApCCV;        //  CMPXCHG value register, volatile
#     ULONGLONG ApDCR;        //  Default control register (TBD)
#
#     // Register stack info
#     ULONGLONG RsPFS;        //  Previous function state, preserved
#     ULONGLONG RsBSP;        //  Backing store pointer, preserved
#     ULONGLONG RsBSPSTORE;
#     ULONGLONG RsRSC;        //  RSE configuration, volatile
#     ULONGLONG RsRNAT;       //  RSE Nat collection register, preserved
#
#     // Trap Status Information
#     ULONGLONG StIPSR;       //  Interruption Processor Status
#     ULONGLONG StIIP;        //  Interruption IP
#     ULONGLONG StIFS;        //  Interruption Function State
#
#     // iA32 related control registers
#     ULONGLONG StFCR;        //  copy of Ar21
#     ULONGLONG Eflag;        //  Eflag copy of Ar24
#     ULONGLONG SegCSD;       //  iA32 CSDescriptor (Ar25)
#     ULONGLONG SegSSD;       //  iA32 SSDescriptor (Ar26)
#     ULONGLONG Cflag;        //  Cr0+Cr4 copy of Ar27
#     ULONGLONG StFSR;        //  x86 FP status (copy of AR28)
#     ULONGLONG StFIR;        //  x86 FP status (copy of AR29)
#     ULONGLONG StFDR;        //  x86 FP status (copy of AR30)
#
#       ULONGLONG UNUSEDPACK;   //  added to pack StFDR to 16-bytes
#
# } CONTEXT, *PCONTEXT;

class CONTEXT(Structure):
    arch = 'ia64'

    _pack_ = 16
    _fields_ = [
        ('ContextFlags',            DWORD),
        ('Fill1',                   DWORD * 3),     # alignment

        # CONTEXT_DEBUG
        ('DbI0',                    ULONGLONG),
        ('DbI1',                    ULONGLONG),
        ('DbI2',                    ULONGLONG),
        ('DbI3',                    ULONGLONG),
        ('DbI4',                    ULONGLONG),
        ('DbI5',                    ULONGLONG),
        ('DbI6',                    ULONGLONG),
        ('DbI7',                    ULONGLONG),
        ('DbD0',                    ULONGLONG),
        ('DbD1',                    ULONGLONG),
        ('DbD2',                    ULONGLONG),
        ('DbD3',                    ULONGLONG),
        ('DbD4',                    ULONGLONG),
        ('DbD5',                    ULONGLONG),
        ('DbD6',                    ULONGLONG),
        ('DbD7',                    ULONGLONG),

        # CONTEXT_LOWER_FLOATING_POINT
        ('FltS0',                   FLOAT128),
        ('FltS1',                   FLOAT128),
        ('FltS2',                   FLOAT128),
        ('FltS3',                   FLOAT128),
        ('FltT0',                   FLOAT128),
        ('FltT1',                   FLOAT128),
        ('FltT2',                   FLOAT128),
        ('FltT3',                   FLOAT128),
        ('FltT4',                   FLOAT128),
        ('FltT5',                   FLOAT128),
        ('FltT6',                   FLOAT128),
        ('FltT7',                   FLOAT128),
        ('FltT8',                   FLOAT128),
        ('FltT9',                   FLOAT128),

        # CONTEXT_HIGHER_FLOATING_POINT
        ('FltS4',                   FLOAT128),
        ('FltS5',                   FLOAT128),
        ('FltS6',                   FLOAT128),
        ('FltS7',                   FLOAT128),
        ('FltS8',                   FLOAT128),
        ('FltS9',                   FLOAT128),
        ('FltS10',                  FLOAT128),
        ('FltS11',                  FLOAT128),
        ('FltS12',                  FLOAT128),
        ('FltS13',                  FLOAT128),
        ('FltS14',                  FLOAT128),
        ('FltS15',                  FLOAT128),
        ('FltS16',                  FLOAT128),
        ('FltS17',                  FLOAT128),
        ('FltS18',                  FLOAT128),
        ('FltS19',                  FLOAT128),
        ('FltF32',                  FLOAT128),
        ('FltF33',                  FLOAT128),
        ('FltF34',                  FLOAT128),
        ('FltF35',                  FLOAT128),
        ('FltF36',                  FLOAT128),
        ('FltF37',                  FLOAT128),
        ('FltF38',                  FLOAT128),
        ('FltF39',                  FLOAT128),
        ('FltF40',                  FLOAT128),
        ('FltF41',                  FLOAT128),
        ('FltF42',                  FLOAT128),
        ('FltF43',                  FLOAT128),
        ('FltF44',                  FLOAT128),
        ('FltF45',                  FLOAT128),
        ('FltF46',                  FLOAT128),
        ('FltF47',                  FLOAT128),
        ('FltF48',                  FLOAT128),
        ('FltF49',                  FLOAT128),
        ('FltF50',                  FLOAT128),
        ('FltF51',                  FLOAT128),
        ('FltF52',                  FLOAT128),
        ('FltF53',                  FLOAT128),
        ('FltF54',                  FLOAT128),
        ('FltF55',                  FLOAT128),
        ('FltF56',                  FLOAT128),
        ('FltF57',                  FLOAT128),
        ('FltF58',                  FLOAT128),
        ('FltF59',                  FLOAT128),
        ('FltF60',                  FLOAT128),
        ('FltF61',                  FLOAT128),
        ('FltF62',                  FLOAT128),
        ('FltF63',                  FLOAT128),
        ('FltF64',                  FLOAT128),
        ('FltF65',                  FLOAT128),
        ('FltF66',                  FLOAT128),
        ('FltF67',                  FLOAT128),
        ('FltF68',                  FLOAT128),
        ('FltF69',                  FLOAT128),
        ('FltF70',                  FLOAT128),
        ('FltF71',                  FLOAT128),
        ('FltF72',                  FLOAT128),
        ('FltF73',                  FLOAT128),
        ('FltF74',                  FLOAT128),
        ('FltF75',                  FLOAT128),
        ('FltF76',                  FLOAT128),
        ('FltF77',                  FLOAT128),
        ('FltF78',                  FLOAT128),
        ('FltF79',                  FLOAT128),
        ('FltF80',                  FLOAT128),
        ('FltF81',                  FLOAT128),
        ('FltF82',                  FLOAT128),
        ('FltF83',                  FLOAT128),
        ('FltF84',                  FLOAT128),
        ('FltF85',                  FLOAT128),
        ('FltF86',                  FLOAT128),
        ('FltF87',                  FLOAT128),
        ('FltF88',                  FLOAT128),
        ('FltF89',                  FLOAT128),
        ('FltF90',                  FLOAT128),
        ('FltF91',                  FLOAT128),
        ('FltF92',                  FLOAT128),
        ('FltF93',                  FLOAT128),
        ('FltF94',                  FLOAT128),
        ('FltF95',                  FLOAT128),
        ('FltF96',                  FLOAT128),
        ('FltF97',                  FLOAT128),
        ('FltF98',                  FLOAT128),
        ('FltF99',                  FLOAT128),
        ('FltF100',                 FLOAT128),
        ('FltF101',                 FLOAT128),
        ('FltF102',                 FLOAT128),
        ('FltF103',                 FLOAT128),
        ('FltF104',                 FLOAT128),
        ('FltF105',                 FLOAT128),
        ('FltF106',                 FLOAT128),
        ('FltF107',                 FLOAT128),
        ('FltF108',                 FLOAT128),
        ('FltF109',                 FLOAT128),
        ('FltF110',                 FLOAT128),
        ('FltF111',                 FLOAT128),
        ('FltF112',                 FLOAT128),
        ('FltF113',                 FLOAT128),
        ('FltF114',                 FLOAT128),
        ('FltF115',                 FLOAT128),
        ('FltF116',                 FLOAT128),
        ('FltF117',                 FLOAT128),
        ('FltF118',                 FLOAT128),
        ('FltF119',                 FLOAT128),
        ('FltF120',                 FLOAT128),
        ('FltF121',                 FLOAT128),
        ('FltF122',                 FLOAT128),
        ('FltF123',                 FLOAT128),
        ('FltF124',                 FLOAT128),
        ('FltF125',                 FLOAT128),
        ('FltF126',                 FLOAT128),
        ('FltF127',                 FLOAT128),

        # CONTEXT_LOWER_FLOATING_POINT | CONTEXT_HIGHER_FLOATING_POINT | CONTEXT_CONTROL
        ('StFPSR',                  ULONGLONG),

        # CONTEXT_INTEGER (except gp, sp, rp)
        ('IntGp',                   ULONGLONG), # r1, volatile
        ('IntT0',                   ULONGLONG), # r2-r3, volatile
        ('IntT1',                   ULONGLONG),
        ('IntS0',                   ULONGLONG), # r4-r7, preserved
        ('IntS1',                   ULONGLONG),
        ('IntS2',                   ULONGLONG),
        ('IntS3',                   ULONGLONG),
        ('IntV0',                   ULONGLONG), # r8, volatile
        ('IntT2',                   ULONGLONG), # r9-r11, volatile
        ('IntT3',                   ULONGLONG),
        ('IntT4',                   ULONGLONG),
        ('IntSp',                   ULONGLONG), # stack pointer (r12), special
        ('IntTeb',                  ULONGLONG), # teb (r13), special
        ('IntT5',                   ULONGLONG), # r14-r31, volatile
        ('IntT6',                   ULONGLONG),
        ('IntT7',                   ULONGLONG),
        ('IntT8',                   ULONGLONG),
        ('IntT9',                   ULONGLONG),
        ('IntT10',                  ULONGLONG),
        ('IntT11',                  ULONGLONG),
        ('IntT12',                  ULONGLONG),
        ('IntT13',                  ULONGLONG),
        ('IntT14',                  ULONGLONG),
        ('IntT15',                  ULONGLONG),
        ('IntT16',                  ULONGLONG),
        ('IntT17',                  ULONGLONG),
        ('IntT18',                  ULONGLONG),
        ('IntT19',                  ULONGLONG),
        ('IntT20',                  ULONGLONG),
        ('IntT21',                  ULONGLONG),
        ('IntT22',                  ULONGLONG),
        ('IntNats',                 ULONGLONG), # Nat bits for r1-r31
                                                # r1-r31 in bits 1 thru 31.
        ('Preds',                   ULONGLONG), # predicates, preserved

        ('BrRp',                    ULONGLONG), # return pointer, b0, preserved
        ('BrS0',                    ULONGLONG), # b1-b5, preserved
        ('BrS1',                    ULONGLONG),
        ('BrS2',                    ULONGLONG),
        ('BrS3',                    ULONGLONG),
        ('BrS4',                    ULONGLONG),
        ('BrT0',                    ULONGLONG), # b6-b7, volatile
        ('BrT1',                    ULONGLONG),

        # CONTEXT_CONTROL

        # Other application registers
        ('ApUNAT',                  ULONGLONG), # User Nat collection register, preserved
        ('ApLC',                    ULONGLONG), # Loop counter register, preserved
        ('ApEC',                    ULONGLONG), # Epilog counter register, preserved
        ('ApCCV',                   ULONGLONG), # CMPXCHG value register, volatile
        ('ApDCR',                   ULONGLONG), # Default control register (TBD)

        # Register stack info
        ('RsPFS',                   ULONGLONG), # Previous function state, preserved
        ('RsBSP',                   ULONGLONG), # Backing store pointer, preserved
        ('RsBSPSTORE',              ULONGLONG),
        ('RsRSC',                   ULONGLONG), # RSE configuration, volatile
        ('RsRNAT',                  ULONGLONG), # RSE Nat collection register, preserved

        # Trap Status Information
        ('StIPSR',                  ULONGLONG), # Interruption Processor Status
        ('StIIP',                   ULONGLONG), # Interruption IP
        ('StIFS',                   ULONGLONG), # Interruption Function State

        # iA32 related control registers
        ('StFCR',                   ULONGLONG), # copy of Ar21
        ('Eflag',                   ULONGLONG), # Eflag copy of Ar24
        ('SegCSD',                  ULONGLONG), # iA32 CSDescriptor (Ar25)
        ('SegSSD',                  ULONGLONG), # iA32 SSDescriptor (Ar26)
        ('Cflag',                   ULONGLONG), # Cr0+Cr4 copy of Ar27
        ('StFSR',                   ULONGLONG), # x86 FP status (copy of AR28)
        ('StFIR',                   ULONGLONG), # x86 FP status (copy of AR29)
        ('StFDR',                   ULONGLONG), # x86 FP status (copy of AR30)
        ('UNUSEDPACK',              ULONGLONG), # added to pack StFDR to 16-bytes
    ]

PCONTEXT = POINTER(CONTEXT)
LPCONTEXT = PCONTEXT
>>>>>>> 0d7001c9
<|MERGE_RESOLUTION|>--- conflicted
+++ resolved
@@ -1,4 +1,3 @@
-<<<<<<< HEAD
 # Copyright (c) 2009, Mario Vilas
 # All rights reserved.
 #
@@ -35,6 +34,18 @@
 __revision__ = "$Id$"
 
 from defines import *
+
+###############################################################################
+##                                                                           ##
+##      This is an experimental file for support of Itanum processors.       ##
+##      Since I have no way of testing this -Itanums don't come cheap-       ##
+##      it's very likely to break.                                           ##
+##                                                                           ##
+##      The file kernel32.py has to be edited for this one to be loaded.     ##
+##                                                                           ##
+##      Try at your own risk. (And tell me how it went!)                     ##
+##                                                                           ##
+###############################################################################
 
 # The following values specify the type of access in the first parameter
 # of the exception record whan the exception code specifies an access
@@ -369,6 +380,8 @@
 # } CONTEXT, *PCONTEXT;
 
 class CONTEXT(Structure):
+    arch = 'ia64'
+
     _pack_ = 16
     _fields_ = [
         ('ContextFlags',            DWORD),
@@ -602,625 +615,6 @@
         ('StFDR',                   ULONGLONG), # x86 FP status (copy of AR30)
         ('UNUSEDPACK',              ULONGLONG), # added to pack StFDR to 16-bytes
     ]
-=======
-# Copyright (c) 2009, Mario Vilas
-# All rights reserved.
-#
-# Redistribution and use in source and binary forms, with or without
-# modification, are permitted provided that the following conditions are met:
-#
-#     * Redistributions of source code must retain the above copyright notice,
-#       this list of conditions and the following disclaimer.
-#     * Redistributions in binary form must reproduce the above copyright
-#       notice,this list of conditions and the following disclaimer in the
-#       documentation and/or other materials provided with the distribution.
-#     * Neither the name of the copyright holder nor the names of its
-#       contributors may be used to endorse or promote products derived from
-#       this software without specific prior written permission.
-#
-# THIS SOFTWARE IS PROVIDED BY THE COPYRIGHT HOLDERS AND CONTRIBUTORS "AS IS"
-# AND ANY EXPRESS OR IMPLIED WARRANTIES, INCLUDING, BUT NOT LIMITED TO, THE
-# IMPLIED WARRANTIES OF MERCHANTABILITY AND FITNESS FOR A PARTICULAR PURPOSE
-# ARE DISCLAIMED. IN NO EVENT SHALL THE COPYRIGHT OWNER OR CONTRIBUTORS BE
-# LIABLE FOR ANY DIRECT, INDIRECT, INCIDENTAL, SPECIAL, EXEMPLARY, OR
-# CONSEQUENTIAL DAMAGES (INCLUDING, BUT NOT LIMITED TO, PROCUREMENT OF
-# SUBSTITUTE GOODS OR SERVICES; LOSS OF USE, DATA, OR PROFITS; OR BUSINESS
-# INTERRUPTION) HOWEVER CAUSED AND ON ANY THEORY OF LIABILITY, WHETHER IN
-# CONTRACT, STRICT LIABILITY, OR TORT (INCLUDING NEGLIGENCE OR OTHERWISE)
-# ARISING IN ANY WAY OUT OF THE USE OF THIS SOFTWARE, EVEN IF ADVISED OF THE
-# POSSIBILITY OF SUCH DAMAGE.
-
-"""
-Debugging API wrappers in ctypes.
-
-@see: U{http://apps.sourceforge.net/trac/winappdbg/wiki/Win32APIWrappers}
-"""
-
-__revision__ = "$Id$"
-
-from defines import *
-
-###############################################################################
-##                                                                           ##
-##      This is an experimental file for support of Itanum processors.       ##
-##      Since I have no way of testing this -Itanums don't come cheap-       ##
-##      it's very likely to break.                                           ##
-##                                                                           ##
-##      The file kernel32.py has to be edited for this one to be loaded.     ##
-##                                                                           ##
-##      Try at your own risk. (And tell me how it went!)                     ##
-##                                                                           ##
-###############################################################################
-
-# The following values specify the type of access in the first parameter
-# of the exception record whan the exception code specifies an access
-# violation.
-EXCEPTION_READ_FAULT        = 0     # exception caused by a read
-EXCEPTION_WRITE_FAULT       = 1     # exception caused by a write
-EXCEPTION_EXECUTE_FAULT     = 2     # exception caused by an instruction fetch
-
-CONTEXT_IA64                    = 0x00080000
-
-CONTEXT_CONTROL                 = (CONTEXT_IA64 | 0x00000001L)
-CONTEXT_LOWER_FLOATING_POINT    = (CONTEXT_IA64 | 0x00000002L)
-CONTEXT_HIGHER_FLOATING_POINT   = (CONTEXT_IA64 | 0x00000004L)
-CONTEXT_INTEGER                 = (CONTEXT_IA64 | 0x00000008L)
-CONTEXT_DEBUG                   = (CONTEXT_IA64 | 0x00000010L)
-CONTEXT_IA32_CONTROL            = (CONTEXT_IA64 | 0x00000020L)  # Includes StIPSR
-
-
-CONTEXT_FLOATING_POINT          = (CONTEXT_LOWER_FLOATING_POINT | CONTEXT_HIGHER_FLOATING_POINT)
-CONTEXT_FULL                    = (CONTEXT_CONTROL | CONTEXT_FLOATING_POINT | CONTEXT_INTEGER | CONTEXT_IA32_CONTROL)
-CONTEXT_ALL                     = (CONTEXT_CONTROL | CONTEXT_FLOATING_POINT | CONTEXT_INTEGER | CONTEXT_DEBUG | CONTEXT_IA32_CONTROL)
-
-CONTEXT_EXCEPTION_ACTIVE        = 0x8000000
-CONTEXT_SERVICE_ACTIVE          = 0x10000000
-CONTEXT_EXCEPTION_REQUEST       = 0x40000000
-CONTEXT_EXCEPTION_REPORTING     = 0x80000000
-
-# //
-# // Context Frame
-# //
-# //  This frame has a several purposes: 1) it is used as an argument to
-# //  NtContinue, 2) it is used to construct a call frame for APC delivery,
-# //  3) it is used to construct a call frame for exception dispatching
-# //  in user mode, 4) it is used in the user level thread creation
-# //  routines, and 5) it is used to to pass thread state to debuggers.
-# //
-# //  N.B. Because this record is used as a call frame, it must be EXACTLY
-# //  a multiple of 16 bytes in length and aligned on a 16-byte boundary.
-# //
-#
-# typedef struct _CONTEXT {
-#
-#     //
-#     // The flags values within this flag control the contents of
-#     // a CONTEXT record.
-#     //
-#     // If the context record is used as an input parameter, then
-#     // for each portion of the context record controlled by a flag
-#     // whose value is set, it is assumed that that portion of the
-#     // context record contains valid context. If the context record
-#     // is being used to modify a thread's context, then only that
-#     // portion of the threads context will be modified.
-#     //
-#     // If the context record is used as an IN OUT parameter to capture
-#     // the context of a thread, then only those portions of the thread's
-#     // context corresponding to set flags will be returned.
-#     //
-#     // The context record is never used as an OUT only parameter.
-#     //
-#
-#     DWORD ContextFlags;
-#     DWORD Fill1[3];         // for alignment of following on 16-byte boundary
-#
-#     //
-#     // This section is specified/returned if the ContextFlags word contains
-#     // the flag CONTEXT_DEBUG.
-#     //
-#     // N.B. CONTEXT_DEBUG is *not* part of CONTEXT_FULL.
-#     //
-#
-#     ULONGLONG DbI0;
-#     ULONGLONG DbI1;
-#     ULONGLONG DbI2;
-#     ULONGLONG DbI3;
-#     ULONGLONG DbI4;
-#     ULONGLONG DbI5;
-#     ULONGLONG DbI6;
-#     ULONGLONG DbI7;
-#
-#     ULONGLONG DbD0;
-#     ULONGLONG DbD1;
-#     ULONGLONG DbD2;
-#     ULONGLONG DbD3;
-#     ULONGLONG DbD4;
-#     ULONGLONG DbD5;
-#     ULONGLONG DbD6;
-#     ULONGLONG DbD7;
-#
-#     //
-#     // This section is specified/returned if the ContextFlags word contains
-#     // the flag CONTEXT_LOWER_FLOATING_POINT.
-#     //
-#
-#     FLOAT128 FltS0;
-#     FLOAT128 FltS1;
-#     FLOAT128 FltS2;
-#     FLOAT128 FltS3;
-#     FLOAT128 FltT0;
-#     FLOAT128 FltT1;
-#     FLOAT128 FltT2;
-#     FLOAT128 FltT3;
-#     FLOAT128 FltT4;
-#     FLOAT128 FltT5;
-#     FLOAT128 FltT6;
-#     FLOAT128 FltT7;
-#     FLOAT128 FltT8;
-#     FLOAT128 FltT9;
-#
-#     //
-#     // This section is specified/returned if the ContextFlags word contains
-#     // the flag CONTEXT_HIGHER_FLOATING_POINT.
-#     //
-#
-#     FLOAT128 FltS4;
-#     FLOAT128 FltS5;
-#     FLOAT128 FltS6;
-#     FLOAT128 FltS7;
-#     FLOAT128 FltS8;
-#     FLOAT128 FltS9;
-#     FLOAT128 FltS10;
-#     FLOAT128 FltS11;
-#     FLOAT128 FltS12;
-#     FLOAT128 FltS13;
-#     FLOAT128 FltS14;
-#     FLOAT128 FltS15;
-#     FLOAT128 FltS16;
-#     FLOAT128 FltS17;
-#     FLOAT128 FltS18;
-#     FLOAT128 FltS19;
-#
-#     FLOAT128 FltF32;
-#     FLOAT128 FltF33;
-#     FLOAT128 FltF34;
-#     FLOAT128 FltF35;
-#     FLOAT128 FltF36;
-#     FLOAT128 FltF37;
-#     FLOAT128 FltF38;
-#     FLOAT128 FltF39;
-#
-#     FLOAT128 FltF40;
-#     FLOAT128 FltF41;
-#     FLOAT128 FltF42;
-#     FLOAT128 FltF43;
-#     FLOAT128 FltF44;
-#     FLOAT128 FltF45;
-#     FLOAT128 FltF46;
-#     FLOAT128 FltF47;
-#     FLOAT128 FltF48;
-#     FLOAT128 FltF49;
-#
-#     FLOAT128 FltF50;
-#     FLOAT128 FltF51;
-#     FLOAT128 FltF52;
-#     FLOAT128 FltF53;
-#     FLOAT128 FltF54;
-#     FLOAT128 FltF55;
-#     FLOAT128 FltF56;
-#     FLOAT128 FltF57;
-#     FLOAT128 FltF58;
-#     FLOAT128 FltF59;
-#
-#     FLOAT128 FltF60;
-#     FLOAT128 FltF61;
-#     FLOAT128 FltF62;
-#     FLOAT128 FltF63;
-#     FLOAT128 FltF64;
-#     FLOAT128 FltF65;
-#     FLOAT128 FltF66;
-#     FLOAT128 FltF67;
-#     FLOAT128 FltF68;
-#     FLOAT128 FltF69;
-#
-#     FLOAT128 FltF70;
-#     FLOAT128 FltF71;
-#     FLOAT128 FltF72;
-#     FLOAT128 FltF73;
-#     FLOAT128 FltF74;
-#     FLOAT128 FltF75;
-#     FLOAT128 FltF76;
-#     FLOAT128 FltF77;
-#     FLOAT128 FltF78;
-#     FLOAT128 FltF79;
-#
-#     FLOAT128 FltF80;
-#     FLOAT128 FltF81;
-#     FLOAT128 FltF82;
-#     FLOAT128 FltF83;
-#     FLOAT128 FltF84;
-#     FLOAT128 FltF85;
-#     FLOAT128 FltF86;
-#     FLOAT128 FltF87;
-#     FLOAT128 FltF88;
-#     FLOAT128 FltF89;
-#
-#     FLOAT128 FltF90;
-#     FLOAT128 FltF91;
-#     FLOAT128 FltF92;
-#     FLOAT128 FltF93;
-#     FLOAT128 FltF94;
-#     FLOAT128 FltF95;
-#     FLOAT128 FltF96;
-#     FLOAT128 FltF97;
-#     FLOAT128 FltF98;
-#     FLOAT128 FltF99;
-#
-#     FLOAT128 FltF100;
-#     FLOAT128 FltF101;
-#     FLOAT128 FltF102;
-#     FLOAT128 FltF103;
-#     FLOAT128 FltF104;
-#     FLOAT128 FltF105;
-#     FLOAT128 FltF106;
-#     FLOAT128 FltF107;
-#     FLOAT128 FltF108;
-#     FLOAT128 FltF109;
-#
-#     FLOAT128 FltF110;
-#     FLOAT128 FltF111;
-#     FLOAT128 FltF112;
-#     FLOAT128 FltF113;
-#     FLOAT128 FltF114;
-#     FLOAT128 FltF115;
-#     FLOAT128 FltF116;
-#     FLOAT128 FltF117;
-#     FLOAT128 FltF118;
-#     FLOAT128 FltF119;
-#
-#     FLOAT128 FltF120;
-#     FLOAT128 FltF121;
-#     FLOAT128 FltF122;
-#     FLOAT128 FltF123;
-#     FLOAT128 FltF124;
-#     FLOAT128 FltF125;
-#     FLOAT128 FltF126;
-#     FLOAT128 FltF127;
-#
-#     //
-#     // This section is specified/returned if the ContextFlags word contains
-#     // the flag CONTEXT_LOWER_FLOATING_POINT | CONTEXT_HIGHER_FLOATING_POINT | CONTEXT_CONTROL.
-#     //
-#
-#     ULONGLONG StFPSR;       //  FP status
-#
-#     //
-#     // This section is specified/returned if the ContextFlags word contains
-#     // the flag CONTEXT_INTEGER.
-#     //
-#     // N.B. The registers gp, sp, rp are part of the control context
-#     //
-#
-#     ULONGLONG IntGp;        //  r1, volatile
-#     ULONGLONG IntT0;        //  r2-r3, volatile
-#     ULONGLONG IntT1;        //
-#     ULONGLONG IntS0;        //  r4-r7, preserved
-#     ULONGLONG IntS1;
-#     ULONGLONG IntS2;
-#     ULONGLONG IntS3;
-#     ULONGLONG IntV0;        //  r8, volatile
-#     ULONGLONG IntT2;        //  r9-r11, volatile
-#     ULONGLONG IntT3;
-#     ULONGLONG IntT4;
-#     ULONGLONG IntSp;        //  stack pointer (r12), special
-#     ULONGLONG IntTeb;       //  teb (r13), special
-#     ULONGLONG IntT5;        //  r14-r31, volatile
-#     ULONGLONG IntT6;
-#     ULONGLONG IntT7;
-#     ULONGLONG IntT8;
-#     ULONGLONG IntT9;
-#     ULONGLONG IntT10;
-#     ULONGLONG IntT11;
-#     ULONGLONG IntT12;
-#     ULONGLONG IntT13;
-#     ULONGLONG IntT14;
-#     ULONGLONG IntT15;
-#     ULONGLONG IntT16;
-#     ULONGLONG IntT17;
-#     ULONGLONG IntT18;
-#     ULONGLONG IntT19;
-#     ULONGLONG IntT20;
-#     ULONGLONG IntT21;
-#     ULONGLONG IntT22;
-#
-#     ULONGLONG IntNats;      //  Nat bits for r1-r31
-#                             //  r1-r31 in bits 1 thru 31.
-#     ULONGLONG Preds;        //  predicates, preserved
-#
-#     ULONGLONG BrRp;         //  return pointer, b0, preserved
-#     ULONGLONG BrS0;         //  b1-b5, preserved
-#     ULONGLONG BrS1;
-#     ULONGLONG BrS2;
-#     ULONGLONG BrS3;
-#     ULONGLONG BrS4;
-#     ULONGLONG BrT0;         //  b6-b7, volatile
-#     ULONGLONG BrT1;
-#
-#     //
-#     // This section is specified/returned if the ContextFlags word contains
-#     // the flag CONTEXT_CONTROL.
-#     //
-#
-#     // Other application registers
-#     ULONGLONG ApUNAT;       //  User Nat collection register, preserved
-#     ULONGLONG ApLC;         //  Loop counter register, preserved
-#     ULONGLONG ApEC;         //  Epilog counter register, preserved
-#     ULONGLONG ApCCV;        //  CMPXCHG value register, volatile
-#     ULONGLONG ApDCR;        //  Default control register (TBD)
-#
-#     // Register stack info
-#     ULONGLONG RsPFS;        //  Previous function state, preserved
-#     ULONGLONG RsBSP;        //  Backing store pointer, preserved
-#     ULONGLONG RsBSPSTORE;
-#     ULONGLONG RsRSC;        //  RSE configuration, volatile
-#     ULONGLONG RsRNAT;       //  RSE Nat collection register, preserved
-#
-#     // Trap Status Information
-#     ULONGLONG StIPSR;       //  Interruption Processor Status
-#     ULONGLONG StIIP;        //  Interruption IP
-#     ULONGLONG StIFS;        //  Interruption Function State
-#
-#     // iA32 related control registers
-#     ULONGLONG StFCR;        //  copy of Ar21
-#     ULONGLONG Eflag;        //  Eflag copy of Ar24
-#     ULONGLONG SegCSD;       //  iA32 CSDescriptor (Ar25)
-#     ULONGLONG SegSSD;       //  iA32 SSDescriptor (Ar26)
-#     ULONGLONG Cflag;        //  Cr0+Cr4 copy of Ar27
-#     ULONGLONG StFSR;        //  x86 FP status (copy of AR28)
-#     ULONGLONG StFIR;        //  x86 FP status (copy of AR29)
-#     ULONGLONG StFDR;        //  x86 FP status (copy of AR30)
-#
-#       ULONGLONG UNUSEDPACK;   //  added to pack StFDR to 16-bytes
-#
-# } CONTEXT, *PCONTEXT;
-
-class CONTEXT(Structure):
-    arch = 'ia64'
-
-    _pack_ = 16
-    _fields_ = [
-        ('ContextFlags',            DWORD),
-        ('Fill1',                   DWORD * 3),     # alignment
-
-        # CONTEXT_DEBUG
-        ('DbI0',                    ULONGLONG),
-        ('DbI1',                    ULONGLONG),
-        ('DbI2',                    ULONGLONG),
-        ('DbI3',                    ULONGLONG),
-        ('DbI4',                    ULONGLONG),
-        ('DbI5',                    ULONGLONG),
-        ('DbI6',                    ULONGLONG),
-        ('DbI7',                    ULONGLONG),
-        ('DbD0',                    ULONGLONG),
-        ('DbD1',                    ULONGLONG),
-        ('DbD2',                    ULONGLONG),
-        ('DbD3',                    ULONGLONG),
-        ('DbD4',                    ULONGLONG),
-        ('DbD5',                    ULONGLONG),
-        ('DbD6',                    ULONGLONG),
-        ('DbD7',                    ULONGLONG),
-
-        # CONTEXT_LOWER_FLOATING_POINT
-        ('FltS0',                   FLOAT128),
-        ('FltS1',                   FLOAT128),
-        ('FltS2',                   FLOAT128),
-        ('FltS3',                   FLOAT128),
-        ('FltT0',                   FLOAT128),
-        ('FltT1',                   FLOAT128),
-        ('FltT2',                   FLOAT128),
-        ('FltT3',                   FLOAT128),
-        ('FltT4',                   FLOAT128),
-        ('FltT5',                   FLOAT128),
-        ('FltT6',                   FLOAT128),
-        ('FltT7',                   FLOAT128),
-        ('FltT8',                   FLOAT128),
-        ('FltT9',                   FLOAT128),
-
-        # CONTEXT_HIGHER_FLOATING_POINT
-        ('FltS4',                   FLOAT128),
-        ('FltS5',                   FLOAT128),
-        ('FltS6',                   FLOAT128),
-        ('FltS7',                   FLOAT128),
-        ('FltS8',                   FLOAT128),
-        ('FltS9',                   FLOAT128),
-        ('FltS10',                  FLOAT128),
-        ('FltS11',                  FLOAT128),
-        ('FltS12',                  FLOAT128),
-        ('FltS13',                  FLOAT128),
-        ('FltS14',                  FLOAT128),
-        ('FltS15',                  FLOAT128),
-        ('FltS16',                  FLOAT128),
-        ('FltS17',                  FLOAT128),
-        ('FltS18',                  FLOAT128),
-        ('FltS19',                  FLOAT128),
-        ('FltF32',                  FLOAT128),
-        ('FltF33',                  FLOAT128),
-        ('FltF34',                  FLOAT128),
-        ('FltF35',                  FLOAT128),
-        ('FltF36',                  FLOAT128),
-        ('FltF37',                  FLOAT128),
-        ('FltF38',                  FLOAT128),
-        ('FltF39',                  FLOAT128),
-        ('FltF40',                  FLOAT128),
-        ('FltF41',                  FLOAT128),
-        ('FltF42',                  FLOAT128),
-        ('FltF43',                  FLOAT128),
-        ('FltF44',                  FLOAT128),
-        ('FltF45',                  FLOAT128),
-        ('FltF46',                  FLOAT128),
-        ('FltF47',                  FLOAT128),
-        ('FltF48',                  FLOAT128),
-        ('FltF49',                  FLOAT128),
-        ('FltF50',                  FLOAT128),
-        ('FltF51',                  FLOAT128),
-        ('FltF52',                  FLOAT128),
-        ('FltF53',                  FLOAT128),
-        ('FltF54',                  FLOAT128),
-        ('FltF55',                  FLOAT128),
-        ('FltF56',                  FLOAT128),
-        ('FltF57',                  FLOAT128),
-        ('FltF58',                  FLOAT128),
-        ('FltF59',                  FLOAT128),
-        ('FltF60',                  FLOAT128),
-        ('FltF61',                  FLOAT128),
-        ('FltF62',                  FLOAT128),
-        ('FltF63',                  FLOAT128),
-        ('FltF64',                  FLOAT128),
-        ('FltF65',                  FLOAT128),
-        ('FltF66',                  FLOAT128),
-        ('FltF67',                  FLOAT128),
-        ('FltF68',                  FLOAT128),
-        ('FltF69',                  FLOAT128),
-        ('FltF70',                  FLOAT128),
-        ('FltF71',                  FLOAT128),
-        ('FltF72',                  FLOAT128),
-        ('FltF73',                  FLOAT128),
-        ('FltF74',                  FLOAT128),
-        ('FltF75',                  FLOAT128),
-        ('FltF76',                  FLOAT128),
-        ('FltF77',                  FLOAT128),
-        ('FltF78',                  FLOAT128),
-        ('FltF79',                  FLOAT128),
-        ('FltF80',                  FLOAT128),
-        ('FltF81',                  FLOAT128),
-        ('FltF82',                  FLOAT128),
-        ('FltF83',                  FLOAT128),
-        ('FltF84',                  FLOAT128),
-        ('FltF85',                  FLOAT128),
-        ('FltF86',                  FLOAT128),
-        ('FltF87',                  FLOAT128),
-        ('FltF88',                  FLOAT128),
-        ('FltF89',                  FLOAT128),
-        ('FltF90',                  FLOAT128),
-        ('FltF91',                  FLOAT128),
-        ('FltF92',                  FLOAT128),
-        ('FltF93',                  FLOAT128),
-        ('FltF94',                  FLOAT128),
-        ('FltF95',                  FLOAT128),
-        ('FltF96',                  FLOAT128),
-        ('FltF97',                  FLOAT128),
-        ('FltF98',                  FLOAT128),
-        ('FltF99',                  FLOAT128),
-        ('FltF100',                 FLOAT128),
-        ('FltF101',                 FLOAT128),
-        ('FltF102',                 FLOAT128),
-        ('FltF103',                 FLOAT128),
-        ('FltF104',                 FLOAT128),
-        ('FltF105',                 FLOAT128),
-        ('FltF106',                 FLOAT128),
-        ('FltF107',                 FLOAT128),
-        ('FltF108',                 FLOAT128),
-        ('FltF109',                 FLOAT128),
-        ('FltF110',                 FLOAT128),
-        ('FltF111',                 FLOAT128),
-        ('FltF112',                 FLOAT128),
-        ('FltF113',                 FLOAT128),
-        ('FltF114',                 FLOAT128),
-        ('FltF115',                 FLOAT128),
-        ('FltF116',                 FLOAT128),
-        ('FltF117',                 FLOAT128),
-        ('FltF118',                 FLOAT128),
-        ('FltF119',                 FLOAT128),
-        ('FltF120',                 FLOAT128),
-        ('FltF121',                 FLOAT128),
-        ('FltF122',                 FLOAT128),
-        ('FltF123',                 FLOAT128),
-        ('FltF124',                 FLOAT128),
-        ('FltF125',                 FLOAT128),
-        ('FltF126',                 FLOAT128),
-        ('FltF127',                 FLOAT128),
-
-        # CONTEXT_LOWER_FLOATING_POINT | CONTEXT_HIGHER_FLOATING_POINT | CONTEXT_CONTROL
-        ('StFPSR',                  ULONGLONG),
-
-        # CONTEXT_INTEGER (except gp, sp, rp)
-        ('IntGp',                   ULONGLONG), # r1, volatile
-        ('IntT0',                   ULONGLONG), # r2-r3, volatile
-        ('IntT1',                   ULONGLONG),
-        ('IntS0',                   ULONGLONG), # r4-r7, preserved
-        ('IntS1',                   ULONGLONG),
-        ('IntS2',                   ULONGLONG),
-        ('IntS3',                   ULONGLONG),
-        ('IntV0',                   ULONGLONG), # r8, volatile
-        ('IntT2',                   ULONGLONG), # r9-r11, volatile
-        ('IntT3',                   ULONGLONG),
-        ('IntT4',                   ULONGLONG),
-        ('IntSp',                   ULONGLONG), # stack pointer (r12), special
-        ('IntTeb',                  ULONGLONG), # teb (r13), special
-        ('IntT5',                   ULONGLONG), # r14-r31, volatile
-        ('IntT6',                   ULONGLONG),
-        ('IntT7',                   ULONGLONG),
-        ('IntT8',                   ULONGLONG),
-        ('IntT9',                   ULONGLONG),
-        ('IntT10',                  ULONGLONG),
-        ('IntT11',                  ULONGLONG),
-        ('IntT12',                  ULONGLONG),
-        ('IntT13',                  ULONGLONG),
-        ('IntT14',                  ULONGLONG),
-        ('IntT15',                  ULONGLONG),
-        ('IntT16',                  ULONGLONG),
-        ('IntT17',                  ULONGLONG),
-        ('IntT18',                  ULONGLONG),
-        ('IntT19',                  ULONGLONG),
-        ('IntT20',                  ULONGLONG),
-        ('IntT21',                  ULONGLONG),
-        ('IntT22',                  ULONGLONG),
-        ('IntNats',                 ULONGLONG), # Nat bits for r1-r31
-                                                # r1-r31 in bits 1 thru 31.
-        ('Preds',                   ULONGLONG), # predicates, preserved
-
-        ('BrRp',                    ULONGLONG), # return pointer, b0, preserved
-        ('BrS0',                    ULONGLONG), # b1-b5, preserved
-        ('BrS1',                    ULONGLONG),
-        ('BrS2',                    ULONGLONG),
-        ('BrS3',                    ULONGLONG),
-        ('BrS4',                    ULONGLONG),
-        ('BrT0',                    ULONGLONG), # b6-b7, volatile
-        ('BrT1',                    ULONGLONG),
-
-        # CONTEXT_CONTROL
-
-        # Other application registers
-        ('ApUNAT',                  ULONGLONG), # User Nat collection register, preserved
-        ('ApLC',                    ULONGLONG), # Loop counter register, preserved
-        ('ApEC',                    ULONGLONG), # Epilog counter register, preserved
-        ('ApCCV',                   ULONGLONG), # CMPXCHG value register, volatile
-        ('ApDCR',                   ULONGLONG), # Default control register (TBD)
-
-        # Register stack info
-        ('RsPFS',                   ULONGLONG), # Previous function state, preserved
-        ('RsBSP',                   ULONGLONG), # Backing store pointer, preserved
-        ('RsBSPSTORE',              ULONGLONG),
-        ('RsRSC',                   ULONGLONG), # RSE configuration, volatile
-        ('RsRNAT',                  ULONGLONG), # RSE Nat collection register, preserved
-
-        # Trap Status Information
-        ('StIPSR',                  ULONGLONG), # Interruption Processor Status
-        ('StIIP',                   ULONGLONG), # Interruption IP
-        ('StIFS',                   ULONGLONG), # Interruption Function State
-
-        # iA32 related control registers
-        ('StFCR',                   ULONGLONG), # copy of Ar21
-        ('Eflag',                   ULONGLONG), # Eflag copy of Ar24
-        ('SegCSD',                  ULONGLONG), # iA32 CSDescriptor (Ar25)
-        ('SegSSD',                  ULONGLONG), # iA32 SSDescriptor (Ar26)
-        ('Cflag',                   ULONGLONG), # Cr0+Cr4 copy of Ar27
-        ('StFSR',                   ULONGLONG), # x86 FP status (copy of AR28)
-        ('StFIR',                   ULONGLONG), # x86 FP status (copy of AR29)
-        ('StFDR',                   ULONGLONG), # x86 FP status (copy of AR30)
-        ('UNUSEDPACK',              ULONGLONG), # added to pack StFDR to 16-bytes
-    ]
 
 PCONTEXT = POINTER(CONTEXT)
-LPCONTEXT = PCONTEXT
->>>>>>> 0d7001c9
+LPCONTEXT = PCONTEXT