--- conflicted
+++ resolved
@@ -1,4 +1,3 @@
-<<<<<<< HEAD
 # Copyright (c) 2009, Mario Vilas
 # All rights reserved.
 #
@@ -54,6 +53,7 @@
         ("SizeOfImage",     DWORD),
         ("EntryPoint",      LPVOID),    # remote pointer
 ]
+LPMODULEINFO = POINTER(MODULEINFO)
 
 #--- psapi.dll ----------------------------------------------------------------
 
@@ -63,14 +63,17 @@
 #   __out  LPDWORD lpcbNeeded
 # );
 def EnumDeviceDrivers():
+    _EnumDeviceDrivers = windll.psapi.EnumDeviceDrivers
+    _EnumDeviceDrivers.argtypes = [LPVOID, DWORD, LPDWORD]
+    _EnumDeviceDrivers.restype = bool
+    _EnumDeviceDrivers.errcheck = RaiseIfZero
+
     size       = 0x1000
     lpcbNeeded = DWORD(size)
-    unit       = ctypes.sizeof(LPVOID)
+    unit       = sizeof(LPVOID)
     while 1:
         lpImageBase = (LPVOID * (size // unit))()
-        success = ctypes.windll.psapi.EnumDeviceDrivers(ctypes.byref(lpImageBase), lpcbNeeded, ctypes.byref(lpcbNeeded))
-        if success == FALSE:
-            raise ctypes.WinError()
+        _EnumDeviceDrivers(ctypes.byref(lpImageBase), lpcbNeeded, ctypes.byref(lpcbNeeded))
         needed = lpcbNeeded.value
         if needed <= size:
             break
@@ -83,15 +86,18 @@
 #   __out  DWORD *pBytesReturned
 # );
 def EnumProcesses():
+    _EnumProcesses = windll.psapi.EnumProcesses
+    _EnumProcesses.argtypes = [LPVOID, DWORD, DWORD]
+    _EnumProcesses.restype = bool
+    _EnumProcesses.errcheck = RaiseIfZero
+
     size            = 0x1000
     cbBytesReturned = DWORD()
-    unit            = ctypes.sizeof(DWORD)
+    unit            = sizeof(DWORD)
     while 1:
         ProcessIds = (DWORD * (size // unit))()
         cbBytesReturned.value = size
-        success = ctypes.windll.psapi.EnumProcesses(ctypes.byref(ProcessIds), cbBytesReturned, ctypes.byref(cbBytesReturned))
-        if success == FALSE:
-            raise ctypes.WinError()
+        _EnumProcesses(ctypes.byref(ProcessIds), cbBytesReturned, ctypes.byref(cbBytesReturned))
         returned = cbBytesReturned.value
         if returned < size:
             break
@@ -110,15 +116,17 @@
 #   __out  LPDWORD lpcbNeeded
 # );
 def EnumProcessModules(hProcess):
+    _EnumProcessModules = windll.psapi.EnumProcessModules
+    _EnumProcessModules.argtypes = [HANDLE, LPVOID, DWORD, LPDWORD]
+    _EnumProcessModules.restype = bool
+    _EnumProcessModules.errcheck = RaiseIfZero
+
     size = 0x1000
     lpcbNeeded = DWORD(size)
-    unit = ctypes.sizeof(HMODULE)
-    hProcess = HANDLE(hProcess)
+    unit = sizeof(HMODULE)
     while 1:
         lphModule = (HMODULE * (size // unit))()
-        success = ctypes.windll.psapi.EnumProcessModules(hProcess, ctypes.byref(lphModule), lpcbNeeded, ctypes.byref(lpcbNeeded))
-        if success == FALSE:
-            raise ctypes.WinError()
+        _EnumProcessModules(hProcess, ctypes.byref(lphModule), lpcbNeeded, ctypes.byref(lpcbNeeded))
         needed = lpcbNeeded.value
         if needed <= size:
             break
@@ -133,15 +141,17 @@
 #   __in   DWORD dwFilterFlag
 # );
 def EnumProcessModulesEx(hProcess, dwFilterFlag = LIST_MODULES_DEFAULT):
+    _EnumProcessModulesEx = windll.psapi.EnumProcessModulesEx
+    _EnumProcessModulesEx.argtypes = [HANDLE, LPVOID, DWORD, LPDWORD, DWORD]
+    _EnumProcessModulesEx.restype = bool
+    _EnumProcessModulesEx.errcheck = RaiseIfZero
+
     size = 0x1000
     lpcbNeeded = DWORD(size)
-    unit = ctypes.sizeof(HMODULE)
-    hProcess = HANDLE(hProcess)
+    unit = sizeof(HMODULE)
     while 1:
         lphModule = (HMODULE * (size // unit))()
-        success = ctypes.windll.psapi.EnumProcessModulesEx(hProcess, ctypes.byref(lphModule), lpcbNeeded, ctypes.byref(lpcbNeeded), dwFilterFlag)
-        if success == FALSE:
-            raise ctypes.WinError()
+        _EnumProcessModulesEx(hProcess, ctypes.byref(lphModule), lpcbNeeded, ctypes.byref(lpcbNeeded), dwFilterFlag)
         needed = lpcbNeeded.value
         if needed <= size:
             break
@@ -154,29 +164,37 @@
 #   __in   DWORD nSize
 # );
 def GetDeviceDriverBaseNameA(ImageBase):
-    nSize = MAX_PATH
-    ImageBase = LPVOID(ImageBase)
+    _GetDeviceDriverBaseNameA = windll.psapi.GetDeviceDriverBaseNameA
+    _GetDeviceDriverBaseNameA.argtypes = [LPVOID, LPSTR, DWORD]
+    _GetDeviceDriverBaseNameA.restype = DWORD
+
+    nSize = MAX_PATH
     while 1:
         lpBaseName = ctypes.create_string_buffer("", nSize)
-        nCopied = ctypes.windll.psapi.GetDeviceDriverBaseNameA(ImageBase, ctypes.byref(lpBaseName), nSize)
+        nCopied = _GetDeviceDriverBaseNameA(ImageBase, lpBaseName, nSize)
         if nCopied == 0:
             raise ctypes.WinError()
         if nCopied < (nSize - 1):
             break
         nSize = nSize + MAX_PATH
     return lpBaseName.value
+
 def GetDeviceDriverBaseNameW(ImageBase):
-    nSize = MAX_PATH
-    ImageBase = LPVOID(ImageBase)
+    _GetDeviceDriverBaseNameW = windll.psapi.GetDeviceDriverBaseNameW
+    _GetDeviceDriverBaseNameW.argtypes = [LPVOID, LPWSTR, DWORD]
+    _GetDeviceDriverBaseNameW.restype = DWORD
+
+    nSize = MAX_PATH
     while 1:
         lpBaseName = ctypes.create_unicode_buffer(u"", nSize)
-        nCopied = ctypes.windll.psapi.GetDeviceDriverBaseNameW(ImageBase, ctypes.byref(lpBaseName), nSize)
+        nCopied = _GetDeviceDriverBaseNameW(ImageBase, lpBaseName, nSize)
         if nCopied == 0:
             raise ctypes.WinError()
         if nCopied < (nSize - 1):
             break
         nSize = nSize + MAX_PATH
     return lpBaseName.value
+
 GetDeviceDriverBaseName = GuessStringType(GetDeviceDriverBaseNameA, GetDeviceDriverBaseNameW)
 
 # DWORD WINAPI GetDeviceDriverFileName(
@@ -185,29 +203,37 @@
 #   __in   DWORD nSize
 # );
 def GetDeviceDriverFileNameA(ImageBase):
-    nSize = MAX_PATH
-    ImageBase = LPVOID(ImageBase)
+    _GetDeviceDriverFileNameA = windll.psapi.GetDeviceDriverFileNameA
+    _GetDeviceDriverFileNameA.argtypes = [LPVOID, LPSTR, DWORD]
+    _GetDeviceDriverFileNameA.restype = DWORD
+
+    nSize = MAX_PATH
     while 1:
         lpFilename = ctypes.create_string_buffer("", nSize)
-        nCopied = ctypes.windll.psapi.GetDeviceDriverFileNameA(ImageBase, ctypes.byref(lpFilename), nSize)
-        if nCopied == 0:
-            raise ctypes.WinError()
-        if nCopied < (nSize - 1):
-            break
-        nSize = nSize + MAX_PATH
-    return lpFilename.value
+        nCopied = ctypes.windll.psapi.GetDeviceDriverFileNameA(ImageBase, lpFilename, nSize)
+        if nCopied == 0:
+            raise ctypes.WinError()
+        if nCopied < (nSize - 1):
+            break
+        nSize = nSize + MAX_PATH
+    return lpFilename.value
+
 def GetDeviceDriverFileNameW(ImageBase):
-    nSize = MAX_PATH
-    ImageBase = LPVOID(ImageBase)
+    _GetDeviceDriverFileNameW = windll.psapi.GetDeviceDriverFileNameW
+    _GetDeviceDriverFileNameW.argtypes = [LPVOID, LPWSTR, DWORD]
+    _GetDeviceDriverFileNameW.restype = DWORD
+
+    nSize = MAX_PATH
     while 1:
         lpFilename = ctypes.create_unicode_buffer(u"", nSize)
-        nCopied = ctypes.windll.psapi.GetDeviceDriverFileNameW(ImageBase, ctypes.byref(lpFilename), nSize)
-        if nCopied == 0:
-            raise ctypes.WinError()
-        if nCopied < (nSize - 1):
-            break
-        nSize = nSize + MAX_PATH
-    return lpFilename.value
+        nCopied = ctypes.windll.psapi.GetDeviceDriverFileNameW(ImageBase, lpFilename, nSize)
+        if nCopied == 0:
+            raise ctypes.WinError()
+        if nCopied < (nSize - 1):
+            break
+        nSize = nSize + MAX_PATH
+    return lpFilename.value
+
 GetDeviceDriverFileName = GuessStringType(GetDeviceDriverFileNameA, GetDeviceDriverFileNameW)
 
 # DWORD WINAPI GetMappedFileName(
@@ -217,31 +243,37 @@
 #   __in   DWORD nSize
 # );
 def GetMappedFileNameA(hProcess, lpv):
-    nSize = MAX_PATH
-    hProcess = HANDLE(hProcess)
-    lpv = LPVOID(lpv)
+    _GetMappedFileNameA = ctypes.windll.psapi.GetMappedFileNameA
+    _GetMappedFileNameA.argtypes = [HANDLE, LPVOID, LPSTR, DWORD]
+    _GetMappedFileNameA.restype = DWORD
+
+    nSize = MAX_PATH
     while 1:
         lpFilename = ctypes.create_string_buffer("", nSize)
-        nCopied = ctypes.windll.psapi.GetMappedFileNameA(hProcess, lpv, ctypes.byref(lpFilename), nSize)
-        if nCopied == 0:
-            raise ctypes.WinError()
-        if nCopied < (nSize - 1):
-            break
-        nSize = nSize + MAX_PATH
-    return lpFilename.value
+        nCopied = _GetMappedFileNameA(hProcess, lpv, lpFilename, nSize)
+        if nCopied == 0:
+            raise ctypes.WinError()
+        if nCopied < (nSize - 1):
+            break
+        nSize = nSize + MAX_PATH
+    return lpFilename.value
+
 def GetMappedFileNameW(hProcess, lpv):
-    nSize = MAX_PATH
-    hProcess = HANDLE(hProcess)
-    lpv = LPVOID(lpv)
+    _GetMappedFileNameW = ctypes.windll.psapi.GetMappedFileNameW
+    _GetMappedFileNameW.argtypes = [HANDLE, LPVOID, LPWSTR, DWORD]
+    _GetMappedFileNameW.restype = DWORD
+
+    nSize = MAX_PATH
     while 1:
         lpFilename = ctypes.create_unicode_buffer(u"", nSize)
-        nCopied = ctypes.windll.psapi.GetMappedFileNameW(hProcess, lpv, ctypes.byref(lpFilename), nSize)
-        if nCopied == 0:
-            raise ctypes.WinError()
-        if nCopied < (nSize - 1):
-            break
-        nSize = nSize + MAX_PATH
-    return lpFilename.value
+        nCopied = _GetMappedFileNameW(hProcess, lpv, lpFilename, nSize)
+        if nCopied == 0:
+            raise ctypes.WinError()
+        if nCopied < (nSize - 1):
+            break
+        nSize = nSize + MAX_PATH
+    return lpFilename.value
+
 GetMappedFileName = GuessStringType(GetMappedFileNameA, GetMappedFileNameW)
 
 # DWORD WINAPI GetModuleFileNameEx(
@@ -251,365 +283,6 @@
 #   __in      DWORD nSize
 # );
 def GetModuleFileNameExA(hProcess, hModule):
-    nSize    = MAX_PATH
-    hProcess = HANDLE(hProcess)
-    hModule  = HANDLE(hModule)
-    while 1:
-        lpFilename = ctypes.create_string_buffer("", nSize)
-        nCopied = ctypes.windll.psapi.GetModuleFileNameExA(hProcess, hModule, ctypes.byref(lpFilename), nSize)
-        if nCopied == 0:
-            raise ctypes.WinError()
-        if nCopied < (nSize - 1):
-            break
-        nSize = nSize + MAX_PATH
-    return lpFilename.value
-def GetModuleFileNameExW(hProcess, hModule):
-    nSize    = MAX_PATH
-    hProcess = HANDLE(hProcess)
-    hModule  = HANDLE(hModule)
-    while 1:
-        lpFilename = ctypes.create_unicode_buffer(u"", nSize)
-        nCopied = ctypes.windll.psapi.GetModuleFileNameExW(hProcess, hModule, ctypes.byref(lpFilename), nSize)
-        if nCopied == 0:
-            raise ctypes.WinError()
-        if nCopied < (nSize - 1):
-            break
-        nSize = nSize + MAX_PATH
-    return lpFilename.value
-GetModuleFileNameEx = GuessStringType(GetModuleFileNameExA, GetModuleFileNameExW)
-
-#BOOL WINAPI GetModuleInformation(
-#   __in   HANDLE hProcess,
-#   __in   HMODULE hModule,
-#   __out  LPMODULEINFO lpmodinfo,
-#   __in   DWORD cb
-# );
-def GetModuleInformation(hProcess, hModule, lpmodinfo = None):
-    if lpmodinfo is None:
-        lpmodinfo = MODULEINFO()
-    hProcess = HANDLE(hProcess)
-    hModule  = HANDLE(hModule)
-    success  = ctypes.windll.psapi.GetModuleInformation(hProcess, hModule, ctypes.byref(lpmodinfo), ctypes.sizeof(lpmodinfo))
-    if success == FALSE:
-        raise ctypes.WinError()
-    return lpmodinfo
-
-# DWORD WINAPI GetProcessImageFileName(
-#   __in   HANDLE hProcess,
-#   __out  LPTSTR lpImageFileName,
-#   __in   DWORD nSize
-# );
-def GetProcessImageFileNameA(hProcess):
-    nSize = MAX_PATH
-    hProcess = HANDLE(hProcess)
-    while 1:
-        lpFilename = ctypes.create_string_buffer("", nSize)
-        nCopied = ctypes.windll.psapi.GetProcessImageFileNameA(hProcess, ctypes.byref(lpFilename), nSize)
-        if nCopied == 0:
-            raise ctypes.WinError()
-        if nCopied < (nSize - 1):
-            break
-        nSize = nSize + MAX_PATH
-    return lpFilename.value
-def GetProcessImageFileNameW(hProcess):
-    nSize = MAX_PATH
-    hProcess = HANDLE(hProcess)
-    while 1:
-        lpFilename = ctypes.create_unicode_buffer(u"", nSize)
-        nCopied = ctypes.windll.psapi.GetProcessImageFileNameW(hProcess, ctypes.byref(lpFilename), nSize)
-        if nCopied == 0:
-            raise ctypes.WinError()
-        if nCopied < (nSize - 1):
-            break
-        nSize = nSize + MAX_PATH
-    return lpFilename.value
-GetProcessImageFileName = GuessStringType(GetProcessImageFileNameA, GetProcessImageFileNameW)
-=======
-# Copyright (c) 2009, Mario Vilas
-# All rights reserved.
-#
-# Redistribution and use in source and binary forms, with or without
-# modification, are permitted provided that the following conditions are met:
-#
-#     * Redistributions of source code must retain the above copyright notice,
-#       this list of conditions and the following disclaimer.
-#     * Redistributions in binary form must reproduce the above copyright
-#       notice,this list of conditions and the following disclaimer in the
-#       documentation and/or other materials provided with the distribution.
-#     * Neither the name of the copyright holder nor the names of its
-#       contributors may be used to endorse or promote products derived from
-#       this software without specific prior written permission.
-#
-# THIS SOFTWARE IS PROVIDED BY THE COPYRIGHT HOLDERS AND CONTRIBUTORS "AS IS"
-# AND ANY EXPRESS OR IMPLIED WARRANTIES, INCLUDING, BUT NOT LIMITED TO, THE
-# IMPLIED WARRANTIES OF MERCHANTABILITY AND FITNESS FOR A PARTICULAR PURPOSE
-# ARE DISCLAIMED. IN NO EVENT SHALL THE COPYRIGHT OWNER OR CONTRIBUTORS BE
-# LIABLE FOR ANY DIRECT, INDIRECT, INCIDENTAL, SPECIAL, EXEMPLARY, OR
-# CONSEQUENTIAL DAMAGES (INCLUDING, BUT NOT LIMITED TO, PROCUREMENT OF
-# SUBSTITUTE GOODS OR SERVICES; LOSS OF USE, DATA, OR PROFITS; OR BUSINESS
-# INTERRUPTION) HOWEVER CAUSED AND ON ANY THEORY OF LIABILITY, WHETHER IN
-# CONTRACT, STRICT LIABILITY, OR TORT (INCLUDING NEGLIGENCE OR OTHERWISE)
-# ARISING IN ANY WAY OUT OF THE USE OF THIS SOFTWARE, EVEN IF ADVISED OF THE
-# POSSIBILITY OF SUCH DAMAGE.
-
-"""
-Debugging API wrappers in ctypes.
-
-@see: U{http://apps.sourceforge.net/trac/winappdbg/wiki/Win32APIWrappers}
-"""
-
-__revision__ = "$Id$"
-
-from defines import *
-
-#--- PSAPI structures and constants -------------------------------------------
-
-LIST_MODULES_DEFAULT    = 0x00
-LIST_MODULES_32BIT      = 0x01
-LIST_MODULES_64BIT      = 0x02
-LIST_MODULES_ALL        = 0x03
-
-# typedef struct _MODULEINFO {
-#   LPVOID lpBaseOfDll;
-#   DWORD  SizeOfImage;
-#   LPVOID EntryPoint;
-# } MODULEINFO, *LPMODULEINFO;
-class MODULEINFO(Structure):
-    _fields_ = [
-        ("lpBaseOfDll",     LPVOID),    # remote pointer
-        ("SizeOfImage",     DWORD),
-        ("EntryPoint",      LPVOID),    # remote pointer
-]
-LPMODULEINFO = POINTER(MODULEINFO)
-
-#--- psapi.dll ----------------------------------------------------------------
-
-# BOOL WINAPI EnumDeviceDrivers(
-#   __out  LPVOID *lpImageBase,
-#   __in   DWORD cb,
-#   __out  LPDWORD lpcbNeeded
-# );
-def EnumDeviceDrivers():
-    _EnumDeviceDrivers = windll.psapi.EnumDeviceDrivers
-    _EnumDeviceDrivers.argtypes = [LPVOID, DWORD, LPDWORD]
-    _EnumDeviceDrivers.restype = bool
-    _EnumDeviceDrivers.errcheck = RaiseIfZero
-
-    size       = 0x1000
-    lpcbNeeded = DWORD(size)
-    unit       = sizeof(LPVOID)
-    while 1:
-        lpImageBase = (LPVOID * (size // unit))()
-        _EnumDeviceDrivers(ctypes.byref(lpImageBase), lpcbNeeded, ctypes.byref(lpcbNeeded))
-        needed = lpcbNeeded.value
-        if needed <= size:
-            break
-        size = needed
-    return [ lpImageBase[index] for index in xrange(0, (needed // unit)) ]
-
-# BOOL WINAPI EnumProcesses(
-#   __out  DWORD *pProcessIds,
-#   __in   DWORD cb,
-#   __out  DWORD *pBytesReturned
-# );
-def EnumProcesses():
-    _EnumProcesses = windll.psapi.EnumProcesses
-    _EnumProcesses.argtypes = [LPVOID, DWORD, DWORD]
-    _EnumProcesses.restype = bool
-    _EnumProcesses.errcheck = RaiseIfZero
-
-    size            = 0x1000
-    cbBytesReturned = DWORD()
-    unit            = sizeof(DWORD)
-    while 1:
-        ProcessIds = (DWORD * (size // unit))()
-        cbBytesReturned.value = size
-        _EnumProcesses(ctypes.byref(ProcessIds), cbBytesReturned, ctypes.byref(cbBytesReturned))
-        returned = cbBytesReturned.value
-        if returned < size:
-            break
-        size = size + 0x1000
-    ProcessIdList = list()
-    for ProcessId in ProcessIds:
-        if ProcessId is None:
-            break
-        ProcessIdList.append(ProcessId)
-    return ProcessIdList
-
-# BOOL WINAPI EnumProcessModules(
-#   __in   HANDLE hProcess,
-#   __out  HMODULE *lphModule,
-#   __in   DWORD cb,
-#   __out  LPDWORD lpcbNeeded
-# );
-def EnumProcessModules(hProcess):
-    _EnumProcessModules = windll.psapi.EnumProcessModules
-    _EnumProcessModules.argtypes = [HANDLE, LPVOID, DWORD, LPDWORD]
-    _EnumProcessModules.restype = bool
-    _EnumProcessModules.errcheck = RaiseIfZero
-
-    size = 0x1000
-    lpcbNeeded = DWORD(size)
-    unit = sizeof(HMODULE)
-    while 1:
-        lphModule = (HMODULE * (size // unit))()
-        _EnumProcessModules(hProcess, ctypes.byref(lphModule), lpcbNeeded, ctypes.byref(lpcbNeeded))
-        needed = lpcbNeeded.value
-        if needed <= size:
-            break
-        size = needed
-    return [ lphModule[index] for index in xrange(0, int(needed // unit)) ]
-
-# BOOL WINAPI EnumProcessModulesEx(
-#   __in   HANDLE hProcess,
-#   __out  HMODULE *lphModule,
-#   __in   DWORD cb,
-#   __out  LPDWORD lpcbNeeded,
-#   __in   DWORD dwFilterFlag
-# );
-def EnumProcessModulesEx(hProcess, dwFilterFlag = LIST_MODULES_DEFAULT):
-    _EnumProcessModulesEx = windll.psapi.EnumProcessModulesEx
-    _EnumProcessModulesEx.argtypes = [HANDLE, LPVOID, DWORD, LPDWORD, DWORD]
-    _EnumProcessModulesEx.restype = bool
-    _EnumProcessModulesEx.errcheck = RaiseIfZero
-
-    size = 0x1000
-    lpcbNeeded = DWORD(size)
-    unit = sizeof(HMODULE)
-    while 1:
-        lphModule = (HMODULE * (size // unit))()
-        _EnumProcessModulesEx(hProcess, ctypes.byref(lphModule), lpcbNeeded, ctypes.byref(lpcbNeeded), dwFilterFlag)
-        needed = lpcbNeeded.value
-        if needed <= size:
-            break
-        size = needed
-    return [ lphModule[index] for index in xrange(0, (needed // unit)) ]
-
-# DWORD WINAPI GetDeviceDriverBaseName(
-#   __in   LPVOID ImageBase,
-#   __out  LPTSTR lpBaseName,
-#   __in   DWORD nSize
-# );
-def GetDeviceDriverBaseNameA(ImageBase):
-    _GetDeviceDriverBaseNameA = windll.psapi.GetDeviceDriverBaseNameA
-    _GetDeviceDriverBaseNameA.argtypes = [LPVOID, LPSTR, DWORD]
-    _GetDeviceDriverBaseNameA.restype = DWORD
-
-    nSize = MAX_PATH
-    while 1:
-        lpBaseName = ctypes.create_string_buffer("", nSize)
-        nCopied = _GetDeviceDriverBaseNameA(ImageBase, lpBaseName, nSize)
-        if nCopied == 0:
-            raise ctypes.WinError()
-        if nCopied < (nSize - 1):
-            break
-        nSize = nSize + MAX_PATH
-    return lpBaseName.value
-
-def GetDeviceDriverBaseNameW(ImageBase):
-    _GetDeviceDriverBaseNameW = windll.psapi.GetDeviceDriverBaseNameW
-    _GetDeviceDriverBaseNameW.argtypes = [LPVOID, LPWSTR, DWORD]
-    _GetDeviceDriverBaseNameW.restype = DWORD
-
-    nSize = MAX_PATH
-    while 1:
-        lpBaseName = ctypes.create_unicode_buffer(u"", nSize)
-        nCopied = _GetDeviceDriverBaseNameW(ImageBase, lpBaseName, nSize)
-        if nCopied == 0:
-            raise ctypes.WinError()
-        if nCopied < (nSize - 1):
-            break
-        nSize = nSize + MAX_PATH
-    return lpBaseName.value
-
-GetDeviceDriverBaseName = GuessStringType(GetDeviceDriverBaseNameA, GetDeviceDriverBaseNameW)
-
-# DWORD WINAPI GetDeviceDriverFileName(
-#   __in   LPVOID ImageBase,
-#   __out  LPTSTR lpFilename,
-#   __in   DWORD nSize
-# );
-def GetDeviceDriverFileNameA(ImageBase):
-    _GetDeviceDriverFileNameA = windll.psapi.GetDeviceDriverFileNameA
-    _GetDeviceDriverFileNameA.argtypes = [LPVOID, LPSTR, DWORD]
-    _GetDeviceDriverFileNameA.restype = DWORD
-
-    nSize = MAX_PATH
-    while 1:
-        lpFilename = ctypes.create_string_buffer("", nSize)
-        nCopied = ctypes.windll.psapi.GetDeviceDriverFileNameA(ImageBase, lpFilename, nSize)
-        if nCopied == 0:
-            raise ctypes.WinError()
-        if nCopied < (nSize - 1):
-            break
-        nSize = nSize + MAX_PATH
-    return lpFilename.value
-
-def GetDeviceDriverFileNameW(ImageBase):
-    _GetDeviceDriverFileNameW = windll.psapi.GetDeviceDriverFileNameW
-    _GetDeviceDriverFileNameW.argtypes = [LPVOID, LPWSTR, DWORD]
-    _GetDeviceDriverFileNameW.restype = DWORD
-
-    nSize = MAX_PATH
-    while 1:
-        lpFilename = ctypes.create_unicode_buffer(u"", nSize)
-        nCopied = ctypes.windll.psapi.GetDeviceDriverFileNameW(ImageBase, lpFilename, nSize)
-        if nCopied == 0:
-            raise ctypes.WinError()
-        if nCopied < (nSize - 1):
-            break
-        nSize = nSize + MAX_PATH
-    return lpFilename.value
-
-GetDeviceDriverFileName = GuessStringType(GetDeviceDriverFileNameA, GetDeviceDriverFileNameW)
-
-# DWORD WINAPI GetMappedFileName(
-#   __in   HANDLE hProcess,
-#   __in   LPVOID lpv,
-#   __out  LPTSTR lpFilename,
-#   __in   DWORD nSize
-# );
-def GetMappedFileNameA(hProcess, lpv):
-    _GetMappedFileNameA = ctypes.windll.psapi.GetMappedFileNameA
-    _GetMappedFileNameA.argtypes = [HANDLE, LPVOID, LPSTR, DWORD]
-    _GetMappedFileNameA.restype = DWORD
-
-    nSize = MAX_PATH
-    while 1:
-        lpFilename = ctypes.create_string_buffer("", nSize)
-        nCopied = _GetMappedFileNameA(hProcess, lpv, lpFilename, nSize)
-        if nCopied == 0:
-            raise ctypes.WinError()
-        if nCopied < (nSize - 1):
-            break
-        nSize = nSize + MAX_PATH
-    return lpFilename.value
-
-def GetMappedFileNameW(hProcess, lpv):
-    _GetMappedFileNameW = ctypes.windll.psapi.GetMappedFileNameW
-    _GetMappedFileNameW.argtypes = [HANDLE, LPVOID, LPWSTR, DWORD]
-    _GetMappedFileNameW.restype = DWORD
-
-    nSize = MAX_PATH
-    while 1:
-        lpFilename = ctypes.create_unicode_buffer(u"", nSize)
-        nCopied = _GetMappedFileNameW(hProcess, lpv, lpFilename, nSize)
-        if nCopied == 0:
-            raise ctypes.WinError()
-        if nCopied < (nSize - 1):
-            break
-        nSize = nSize + MAX_PATH
-    return lpFilename.value
-
-GetMappedFileName = GuessStringType(GetMappedFileNameA, GetMappedFileNameW)
-
-# DWORD WINAPI GetModuleFileNameEx(
-#   __in      HANDLE hProcess,
-#   __in_opt  HMODULE hModule,
-#   __out     LPTSTR lpFilename,
-#   __in      DWORD nSize
-# );
-def GetModuleFileNameExA(hProcess, hModule):
     _GetMappedFileNameExA = ctypes.windll.psapi.GetMappedFileNameExA
     _GetMappedFileNameExA.argtypes = [HANDLE, HMODULE, LPSTR, DWORD]
     _GetMappedFileNameExA.restype = DWORD
@@ -697,5 +370,4 @@
         nSize = nSize + MAX_PATH
     return lpFilename.value
 
-GetProcessImageFileName = GuessStringType(GetProcessImageFileNameA, GetProcessImageFileNameW)
->>>>>>> 0d7001c9
+GetProcessImageFileName = GuessStringType(GetProcessImageFileNameA, GetProcessImageFileNameW)