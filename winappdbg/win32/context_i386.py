--- conflicted
+++ resolved
@@ -1,357 +1,3 @@
-<<<<<<< HEAD
-# Copyright (c) 2009, Mario Vilas
-# All rights reserved.
-#
-# Redistribution and use in source and binary forms, with or without
-# modification, are permitted provided that the following conditions are met:
-#
-#     * Redistributions of source code must retain the above copyright notice,
-#       this list of conditions and the following disclaimer.
-#     * Redistributions in binary form must reproduce the above copyright
-#       notice,this list of conditions and the following disclaimer in the
-#       documentation and/or other materials provided with the distribution.
-#     * Neither the name of the copyright holder nor the names of its
-#       contributors may be used to endorse or promote products derived from
-#       this software without specific prior written permission.
-#
-# THIS SOFTWARE IS PROVIDED BY THE COPYRIGHT HOLDERS AND CONTRIBUTORS "AS IS"
-# AND ANY EXPRESS OR IMPLIED WARRANTIES, INCLUDING, BUT NOT LIMITED TO, THE
-# IMPLIED WARRANTIES OF MERCHANTABILITY AND FITNESS FOR A PARTICULAR PURPOSE
-# ARE DISCLAIMED. IN NO EVENT SHALL THE COPYRIGHT OWNER OR CONTRIBUTORS BE
-# LIABLE FOR ANY DIRECT, INDIRECT, INCIDENTAL, SPECIAL, EXEMPLARY, OR
-# CONSEQUENTIAL DAMAGES (INCLUDING, BUT NOT LIMITED TO, PROCUREMENT OF
-# SUBSTITUTE GOODS OR SERVICES; LOSS OF USE, DATA, OR PROFITS; OR BUSINESS
-# INTERRUPTION) HOWEVER CAUSED AND ON ANY THEORY OF LIABILITY, WHETHER IN
-# CONTRACT, STRICT LIABILITY, OR TORT (INCLUDING NEGLIGENCE OR OTHERWISE)
-# ARISING IN ANY WAY OUT OF THE USE OF THIS SOFTWARE, EVEN IF ADVISED OF THE
-# POSSIBILITY OF SUCH DAMAGE.
-
-"""
-Debugging API wrappers in ctypes.
-
-@see: U{http://apps.sourceforge.net/trac/winappdbg/wiki/Win32APIWrappers}
-"""
-
-__revision__ = "$Id$"
-
-from defines import *
-
-# The following values specify the type of access in the first parameter
-# of the exception record whan the exception code specifies an access
-# violation.
-EXCEPTION_READ_FAULT        = 0     # exception caused by a read
-EXCEPTION_WRITE_FAULT       = 1     # exception caused by a write
-EXCEPTION_EXECUTE_FAULT     = 8     # exception caused by an instruction fetch
-
-CONTEXT_i386                = 0x00010000    # this assumes that i386 and
-CONTEXT_i486                = 0x00010000    # i486 have identical context records
-
-CONTEXT_CONTROL             = (CONTEXT_i386 | 0x00000001L) # SS:SP, CS:IP, FLAGS, BP
-CONTEXT_INTEGER             = (CONTEXT_i386 | 0x00000002L) # AX, BX, CX, DX, SI, DI
-CONTEXT_SEGMENTS            = (CONTEXT_i386 | 0x00000004L) # DS, ES, FS, GS
-CONTEXT_FLOATING_POINT      = (CONTEXT_i386 | 0x00000008L) # 387 state
-CONTEXT_DEBUG_REGISTERS     = (CONTEXT_i386 | 0x00000010L) # DB 0-3,6,7
-CONTEXT_EXTENDED_REGISTERS  = (CONTEXT_i386 | 0x00000020L) # cpu specific extensions
-
-CONTEXT_FULL = (CONTEXT_CONTROL | CONTEXT_INTEGER | CONTEXT_SEGMENTS)
-
-CONTEXT_ALL = (CONTEXT_CONTROL | CONTEXT_INTEGER | CONTEXT_SEGMENTS | \
-                CONTEXT_FLOATING_POINT | CONTEXT_DEBUG_REGISTERS | \
-                CONTEXT_EXTENDED_REGISTERS)
-
-SIZE_OF_80387_REGISTERS     = 80
-MAXIMUM_SUPPORTED_EXTENSION = 512
-
-# typedef struct _FLOATING_SAVE_AREA {
-#     DWORD   ControlWord;
-#     DWORD   StatusWord;
-#     DWORD   TagWord;
-#     DWORD   ErrorOffset;
-#     DWORD   ErrorSelector;
-#     DWORD   DataOffset;
-#     DWORD   DataSelector;
-#     BYTE    RegisterArea[SIZE_OF_80387_REGISTERS];
-#     DWORD   Cr0NpxState;
-# } FLOATING_SAVE_AREA;
-class FLOATING_SAVE_AREA(Structure):
-    _pack_ = 1
-    _fields_ = [
-        ('ControlWord',     DWORD),
-        ('StatusWord',      DWORD),
-        ('TagWord',         DWORD),
-        ('ErrorOffset',     DWORD),
-        ('ErrorSelector',   DWORD),
-        ('DataOffset',      DWORD),
-        ('DataSelector',    DWORD),
-        ('RegisterArea',    BYTE * SIZE_OF_80387_REGISTERS),
-        ('Cr0NpxState',     DWORD),
-    ]
-
-    _integer_members = ('ControlWord', 'StatusWord', 'TagWord', 'ErrorOffset', 'ErrorSelector', 'DataOffset', 'DataSelector', 'Cr0NpxState')
-
-    @classmethod
-    def from_dict(cls, fsa):
-        'Instance a new structure from a Python dictionary.'
-        fsa = dict(fsa)
-        s = cls()
-        for key in cls._integer_members:
-            setattr(s, key, fsa.get(key))
-        ra = fsa.get('RegisterArea', None)
-        if ra is not None:
-            for index in xrange(0, SIZE_OF_80387_REGISTERS):
-                s.RegisterArea[index] = ra[index]
-        return s
-
-    def to_dict(self):
-        'Convert a structure into a Python dictionary.'
-        fsa = dict()
-        for key in self._integer_members:
-            fsa[key] = getattr(self, key)
-        ra = [ self.RegisterArea[index] for index in xrange(0, SIZE_OF_80387_REGISTERS) ]
-        ra = tuple(ra)
-        fsa['RegisterArea'] = ra
-        return fsa
-
-PFLOATING_SAVE_AREA = POINTER(FLOATING_SAVE_AREA)
-
-# typedef struct _CONTEXT {
-#     DWORD ContextFlags;
-#     DWORD   Dr0;
-#     DWORD   Dr1;
-#     DWORD   Dr2;
-#     DWORD   Dr3;
-#     DWORD   Dr6;
-#     DWORD   Dr7;
-#     FLOATING_SAVE_AREA FloatSave;
-#     DWORD   SegGs;
-#     DWORD   SegFs;
-#     DWORD   SegEs;
-#     DWORD   SegDs;
-#     DWORD   Edi;
-#     DWORD   Esi;
-#     DWORD   Ebx;
-#     DWORD   Edx;
-#     DWORD   Ecx;
-#     DWORD   Eax;
-#     DWORD   Ebp;
-#     DWORD   Eip;
-#     DWORD   SegCs;
-#     DWORD   EFlags;
-#     DWORD   Esp;
-#     DWORD   SegSs;
-#     BYTE    ExtendedRegisters[MAXIMUM_SUPPORTED_EXTENSION];
-# } CONTEXT;
-class CONTEXT(Structure):
-    _pack_ = 1
-
-    # Context Frame
-    #
-    #  This frame has a several purposes: 1) it is used as an argument to
-    #  NtContinue, 2) is is used to constuct a call frame for APC delivery,
-    #  and 3) it is used in the user level thread creation routines.
-    #
-    #  The layout of the record conforms to a standard call frame.
-
-    _fields_ = [
-
-        # The flags values within this flag control the contents of
-        # a CONTEXT record.
-        #
-        # If the context record is used as an input parameter, then
-        # for each portion of the context record controlled by a flag
-        # whose value is set, it is assumed that that portion of the
-        # context record contains valid context. If the context record
-        # is being used to modify a threads context, then only that
-        # portion of the threads context will be modified.
-        #
-        # If the context record is used as an IN OUT parameter to capture
-        # the context of a thread, then only those portions of the thread's
-        # context corresponding to set flags will be returned.
-        #
-        # The context record is never used as an OUT only parameter.
-
-        ('ContextFlags',        DWORD),
-
-        # This section is specified/returned if CONTEXT_DEBUG_REGISTERS is
-        # set in ContextFlags.  Note that CONTEXT_DEBUG_REGISTERS is NOT
-        # included in CONTEXT_FULL.
-
-        ('Dr0',                 DWORD),
-        ('Dr1',                 DWORD),
-        ('Dr2',                 DWORD),
-        ('Dr3',                 DWORD),
-        ('Dr6',                 DWORD),
-        ('Dr7',                 DWORD),
-
-        # This section is specified/returned if the
-        # ContextFlags word contains the flag CONTEXT_FLOATING_POINT.
-
-        ('FloatSave',           FLOATING_SAVE_AREA),
-
-        # This section is specified/returned if the
-        # ContextFlags word contains the flag CONTEXT_SEGMENTS.
-
-        ('SegGs',               DWORD),
-        ('SegFs',               DWORD),
-        ('SegEs',               DWORD),
-        ('SegDs',               DWORD),
-
-        # This section is specified/returned if the
-        # ContextFlags word contains the flag CONTEXT_INTEGER.
-
-        ('Edi',                 DWORD),
-        ('Esi',                 DWORD),
-        ('Ebx',                 DWORD),
-        ('Edx',                 DWORD),
-        ('Ecx',                 DWORD),
-        ('Eax',                 DWORD),
-
-        # This section is specified/returned if the
-        # ContextFlags word contains the flag CONTEXT_CONTROL.
-
-        ('Ebp',                 DWORD),
-        ('Eip',                 DWORD),
-        ('SegCs',               DWORD),         # MUST BE SANITIZED
-        ('EFlags',              DWORD),         # MUST BE SANITIZED
-        ('Esp',                 DWORD),
-        ('SegSs',               DWORD),
-
-        # This section is specified/returned if the ContextFlags word
-        # contains the flag CONTEXT_EXTENDED_REGISTERS.
-        # The format and contexts are processor specific.
-
-        ('ExtendedRegisters',   BYTE * MAXIMUM_SUPPORTED_EXTENSION),
-    ]
-
-    _ctx_debug   = ('Dr0', 'Dr1', 'Dr2', 'Dr3', 'Dr6', 'Dr7')
-    _ctx_segs    = ('SegGs', 'SegFs', 'SegEs', 'SegDs', )
-    _ctx_int     = ('Edi', 'Esi', 'Ebx', 'Edx', 'Ecx', 'Eax')
-    _ctx_ctrl    = ('Ebp', 'Eip', 'SegCs', 'EFlags', 'Esp', 'SegSs')
-
-    @classmethod
-    def from_dict(cls, ctx):
-        'Instance a new structure from a Python dictionary.'
-        ctx = dict(ctx)
-        s = cls()
-        ContextFlags = ctx['ContextFlags']
-        setattr(s, 'ContextFlags', ContextFlags)
-        if (ContextFlags & CONTEXT_DEBUG_REGISTERS) == CONTEXT_DEBUG_REGISTERS:
-            for key in s._ctx_debug:
-                setattr(s, key, ctx[key])
-        if (ContextFlags & CONTEXT_FLOATING_POINT) == CONTEXT_FLOATING_POINT:
-            fsa = ctx['FloatSave']
-            s.FloatSave = FLOATING_SAVE_AREA.from_dict(fsa)
-        if (ContextFlags & CONTEXT_SEGMENTS) == CONTEXT_SEGMENTS:
-            for key in s._ctx_segs:
-                setattr(s, key, ctx[key])
-        if (ContextFlags & CONTEXT_INTEGER) == CONTEXT_INTEGER:
-            for key in s._ctx_int:
-                setattr(s, key, ctx[key])
-        if (ContextFlags & CONTEXT_CONTROL) == CONTEXT_CONTROL:
-            for key in s._ctx_ctrl:
-                setattr(s, key, ctx[key])
-        if (ContextFlags & CONTEXT_EXTENDED_REGISTERS) == CONTEXT_EXTENDED_REGISTERS:
-            er = ctx['ExtendedRegisters']
-            for index in xrange(0, MAXIMUM_SUPPORTED_EXTENSION):
-                s.ExtendedRegisters[index] = er[index]
-        return s
-
-    def to_dict(self):
-        'Convert a structure into a Python dictionary.'
-        ctx = dict()
-        ContextFlags = self.ContextFlags
-        ctx['ContextFlags'] = ContextFlags
-        if (ContextFlags & CONTEXT_DEBUG_REGISTERS) == CONTEXT_DEBUG_REGISTERS:
-            for key in self._ctx_debug:
-                ctx[key] = getattr(self, key)
-        if (ContextFlags & CONTEXT_FLOATING_POINT) == CONTEXT_FLOATING_POINT:
-            ctx['FloatSave'] = self.FloatSave.to_dict()
-        if (ContextFlags & CONTEXT_SEGMENTS) == CONTEXT_SEGMENTS:
-            for key in self._ctx_segs:
-                ctx[key] = getattr(self, key)
-        if (ContextFlags & CONTEXT_INTEGER) == CONTEXT_INTEGER:
-            for key in self._ctx_int:
-                ctx[key] = getattr(self, key)
-        if (ContextFlags & CONTEXT_CONTROL) == CONTEXT_CONTROL:
-            for key in self._ctx_ctrl:
-                ctx[key] = getattr(self, key)
-        if (ContextFlags & CONTEXT_EXTENDED_REGISTERS) == CONTEXT_EXTENDED_REGISTERS:
-            er = [ self.ExtendedRegisters[index] for index in xrange(0, MAXIMUM_SUPPORTED_EXTENSION) ]
-            er = tuple(er)
-            ctx['ExtendedRegisters'] = er
-        return ctx
-
-PCONTEXT = POINTER(CONTEXT)
-
-#--- LDT_ENTRY structure ------------------------------------------------------
-
-# typedef struct _LDT_ENTRY {
-#   WORD LimitLow;
-#   WORD BaseLow;
-#   union {
-#     struct {
-#       BYTE BaseMid;
-#       BYTE Flags1;
-#       BYTE Flags2;
-#       BYTE BaseHi;
-#     } Bytes;
-#     struct {
-#       DWORD BaseMid  :8;
-#       DWORD Type  :5;
-#       DWORD Dpl  :2;
-#       DWORD Pres  :1;
-#       DWORD LimitHi  :4;
-#       DWORD Sys  :1;
-#       DWORD Reserved_0  :1;
-#       DWORD Default_Big  :1;
-#       DWORD Granularity  :1;
-#       DWORD BaseHi  :8;
-#     } Bits;
-#   } HighWord;
-# } LDT_ENTRY,
-#  *PLDT_ENTRY;
-
-class _LDT_ENTRY_BYTES_(Structure):
-    _pack_ = 1
-    _fields_ = [
-        ('BaseMid',         BYTE),
-        ('Flags1',          BYTE),
-        ('Flags2',          BYTE),
-        ('BaseHi',          BYTE),
-    ]
-
-class _LDT_ENTRY_BITS_(Structure):
-    _pack_ = 1
-    _fields_ = [
-        ('BaseMid',         DWORD,  8),
-        ('Type',            DWORD,  5),
-        ('Dpl',             DWORD,  2),
-        ('Pres',            DWORD,  1),
-        ('LimitHi',         DWORD,  4),
-        ('Sys',             DWORD,  1),
-        ('Reserved_0',      DWORD,  1),
-        ('Default_Big',     DWORD,  1),
-        ('Granularity',     DWORD,  1),
-        ('BaseHi',          DWORD,  8),
-    ]
-
-class _LDT_ENTRY_HIGHWORD_(Union):
-    _pack_ = 1
-    _fields_ = [
-        ('Bytes',           _LDT_ENTRY_BYTES_),
-        ('Bits',            _LDT_ENTRY_BITS_),
-    ]
-
-class LDT_ENTRY(Structure):
-    _pack_ = 1
-    _fields_ = [
-        ('LimitLow',        WORD),
-        ('BaseLow',         WORD),
-        ('HighWord',        _LDT_ENTRY_HIGHWORD_),
-    ]
-
-PLDT_ENTRY = ctypes.POINTER(LDT_ENTRY)
-=======
 # Copyright (c) 2009, Mario Vilas
 # All rights reserved.
 #
@@ -708,5 +354,4 @@
     ]
 
 PLDT_ENTRY = POINTER(LDT_ENTRY)
-LPLDT_ENTRY = PLDT_ENTRY
->>>>>>> 0d7001c9
+LPLDT_ENTRY = PLDT_ENTRY